--- conflicted
+++ resolved
@@ -79,13 +79,9 @@
     private void beforeRead() {
         for (Task producer : getProducerTasks()) {
             if (!producer.getState().getExecuted()) {
-<<<<<<< HEAD
-                DeprecationLogger.deprecateAction(String.format("Querying the mapped value of %s before %s has completed", provider, producer)).undocumented().nagUser();
-=======
                 DeprecationLogger.deprecateAction(String.format("Querying the mapped value of %s before %s has completed", getProvider(), producer))
                     .withUpgradeGuideSection(6, "querying_a_mapped_output_property_of_a_task_before_the_task_has_completed")
                     .nagUser();
->>>>>>> f7b3fadd
                 break; // Only report one producer
             }
         }
