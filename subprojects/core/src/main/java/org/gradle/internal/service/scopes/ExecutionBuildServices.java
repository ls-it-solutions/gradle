--- conflicted
+++ resolved
@@ -160,14 +160,8 @@
         OutputSnapshotter outputSnapshotter,
         OverlappingOutputDetector overlappingOutputDetector,
         StartParameter startParameter,
-<<<<<<< HEAD
-        TimeoutHandler timeoutHandler
-=======
         TimeoutHandler timeoutHandler,
-        ValidateStep.ValidationWarningRecorder validationWarningRecorder,
-        VirtualFileSystem virtualFileSystem,
         InternalProblems problems
->>>>>>> dd908320
     ) {
         UniqueId buildId = buildInvocationScopeId.getId();
         Supplier<OutputsCleaner> skipEmptyWorkOutputsCleanerSupplier = () -> new OutputsCleaner(deleter, buildOutputCleanupRegistry::isOutputOwnedByBuild, buildOutputCleanupRegistry::isOutputOwnedByBuild);
