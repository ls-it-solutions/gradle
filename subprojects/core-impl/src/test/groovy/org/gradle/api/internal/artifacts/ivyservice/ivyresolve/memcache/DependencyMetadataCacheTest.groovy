/*
 * Copyright 2013 the original author or authors.
 *
 * Licensed under the Apache License, Version 2.0 (the "License");
 * you may not use this file except in compliance with the License.
 * You may obtain a copy of the License at
 *
 *      http://www.apache.org/licenses/LICENSE-2.0
 *
 * Unless required by applicable law or agreed to in writing, software
 * distributed under the License is distributed on an "AS IS" BASIS,
 * WITHOUT WARRANTIES OR CONDITIONS OF ANY KIND, either express or implied.
 * See the License for the specific language governing permissions and
 * limitations under the License.
 */

package org.gradle.api.internal.artifacts.ivyservice.ivyresolve.memcache
<<<<<<< HEAD

import org.gradle.api.internal.artifacts.component.DefaultModuleComponentIdentifier
=======
>>>>>>> 865967d7
import org.gradle.api.internal.artifacts.ivyservice.BuildableArtifactResolveResult
import org.gradle.api.internal.artifacts.ivyservice.ivyresolve.ArtifactResolveException
import org.gradle.api.internal.artifacts.ivyservice.ivyresolve.BuildableModuleVersionMetaDataResolveResult
import org.gradle.api.internal.artifacts.ivyservice.ivyresolve.BuildableModuleVersionSelectionResolveResult
import org.gradle.api.internal.artifacts.ivyservice.ivyresolve.ModuleSource
import org.gradle.api.internal.artifacts.ivyservice.ivyresolve.ModuleVersionListing
import org.gradle.api.internal.artifacts.metadata.ModuleVersionArtifactIdentifier
import org.gradle.api.internal.artifacts.metadata.MutableModuleVersionMetaData
import spock.lang.Specification

class DependencyMetadataCacheTest extends Specification {

    def stats = new DependencyMetadataCacheStats()
    def cache = new DependencyMetadataCache(stats)

<<<<<<< HEAD
    static componentId(String group, String module, String version) {
        return DefaultModuleComponentIdentifier.newId(group, module, version)
=======
    def "caches and supplies local and remote module versions"() {
        def remoteListing = Mock(ModuleVersionListing)
        def localListing = Mock(ModuleVersionListing)
        def result = Mock(BuildableModuleVersionSelectionResolveResult)
        def missingResult = Mock(BuildableModuleVersionSelectionResolveResult)

        given:
        cache.newModuleVersions(newSelector("org", "foo-remote", "1.0"), Stub(BuildableModuleVersionSelectionResolveResult) {
            getState() >> BuildableModuleVersionSelectionResolveResult.State.Listed
            getVersions() >> remoteListing
        })
        cache.newLocalModuleVersions(newSelector("org", "foo-local", "1.0"), Stub(BuildableModuleVersionSelectionResolveResult) {
            getState() >> BuildableModuleVersionSelectionResolveResult.State.Listed
            getVersions() >> localListing
        })

        when:
        def local = cache.supplyLocalModuleVersions(newSelector("org", "foo-local", "1.0"), result)
        def missingLocal = cache.supplyLocalModuleVersions(newSelector("org", "foo-remote", "1.0"), missingResult)

        then:
        local
        1 * result.listed(localListing)

        and:
        !missingLocal
        0 * missingResult._

        when:
        def remote = cache.supplyModuleVersions(newSelector("org", "foo-remote", "1.0"), result)
        def missingRemote = cache.supplyModuleVersions(newSelector("org", "foo-local", "1.0"), missingResult)

        then:
        remote
        1 * result.listed(remoteListing)

        and:
        !missingRemote
        0 * missingResult._
    }

    def "does not cache failed module version listing"() {
        def failedResult = Stub(BuildableModuleVersionSelectionResolveResult) {
            getState() >> BuildableModuleVersionSelectionResolveResult.State.Failed
        }
        cache.newModuleVersions(newSelector("org", "lib", "1.0"), failedResult)
        cache.newLocalModuleVersions(newSelector("org", "lib", "1.0"), failedResult)

        def result = Mock(BuildableModuleVersionSelectionResolveResult)

        when:
        def remoteFromCache = cache.supplyModuleVersions(newSelector("org", "lib", "1.0"), result)
        def localFromCache = cache.supplyLocalModuleVersions(newSelector("org", "lib", "1.0"), result)

        then:
        !remoteFromCache
        !localFromCache
        0 * result._
>>>>>>> 865967d7
    }

    def "caches and supplies remote metadata"() {
        def suppliedMetaData = Stub(MutableModuleVersionMetaData)
        def cachedCopy = Stub(MutableModuleVersionMetaData)
        def originalMetaData = Stub(MutableModuleVersionMetaData)
        def source = Stub(ModuleSource)
        def resolvedResult = Mock(BuildableModuleVersionMetaDataResolveResult.class) {
            getState() >> BuildableModuleVersionMetaDataResolveResult.State.Resolved
            getMetaData() >> originalMetaData
            getModuleSource() >> source
        }
        def result = Mock(BuildableModuleVersionMetaDataResolveResult.class)

        given:
        _ * originalMetaData.copy() >> cachedCopy
        cache.newDependencyResult(componentId("org", "foo", "1.0"), resolvedResult)

        when:
        def local = cache.supplyLocalMetaData(componentId("org", "foo", "1.0"), result)
        def differentSelector = cache.supplyMetaData(componentId("org", "XXX", "1.0"), result)

        then:
        !local
        !differentSelector
        stats.metadataServed == 0
        0 * result._

        when:
        def match = cache.supplyMetaData(componentId("org", "foo", "1.0"), result)

        then:
        match
        stats.metadataServed == 1
        _ * cachedCopy.copy() >> suppliedMetaData
        1 * result.resolved(suppliedMetaData, source)
    }

    def "caches and supplies remote and local metadata"() {
        def localSource = Stub(ModuleSource)
        def localMetaData = Stub(MutableModuleVersionMetaData)
        _ * localMetaData.copy() >> localMetaData
        def remoteSource = Stub(ModuleSource)
        def remoteMetaData = Stub(MutableModuleVersionMetaData)
        _ * remoteMetaData.copy() >> remoteMetaData
        def resolvedLocal = Mock(BuildableModuleVersionMetaDataResolveResult.class) {
            getMetaData() >> localMetaData
            getModuleSource() >> localSource
            getState() >> BuildableModuleVersionMetaDataResolveResult.State.Resolved
        }
        def resolvedRemote = Mock(BuildableModuleVersionMetaDataResolveResult.class) {
            getMetaData() >> remoteMetaData
            getModuleSource() >> remoteSource
            getState() >> BuildableModuleVersionMetaDataResolveResult.State.Resolved
        }

        cache.newDependencyResult(componentId("org", "remote", "1.0"), resolvedRemote)
        cache.newLocalDependencyResult(componentId("org", "local", "1.0"), resolvedLocal)

        def result = Mock(BuildableModuleVersionMetaDataResolveResult.class)

        when:
        def local = cache.supplyLocalMetaData(componentId("org", "local", "1.0"), result)

        then:
        local
        stats.metadataServed == 1
        1 * result.resolved(localMetaData, localSource)

        when:
        def remote = cache.supplyMetaData(componentId("org", "remote", "1.0"), result)

        then:
        remote
        stats.metadataServed == 2
        1 * result.resolved(remoteMetaData, remoteSource)
    }

    def "does not cache failed resolves"() {
        def failedResult = Mock(BuildableModuleVersionMetaDataResolveResult.class) { getState() >> BuildableModuleVersionMetaDataResolveResult.State.Failed }
        cache.newDependencyResult(componentId("org", "lib", "1.0"), failedResult)

        def result = Mock(BuildableModuleVersionMetaDataResolveResult.class)

        when:
        def fromCache = cache.supplyMetaData(componentId("org", "lib", "1.0"), result)

        then:
        !fromCache
        0 * result._
    }

    def "caches and supplies artifacts"() {
        def fooId = Stub(ModuleVersionArtifactIdentifier)
        def fooFile = new File("foo")
        def fooResult = Mock(BuildableArtifactResolveResult) { getFile() >> fooFile }
        def anotherFooResult = Mock(BuildableArtifactResolveResult)

        def differentId = Stub(ModuleVersionArtifactIdentifier)
        def differentResult = Mock(BuildableArtifactResolveResult)

        cache.newArtifact(fooId, fooResult)

        when:
        def differentCached = cache.supplyArtifact(differentId, differentResult )

        then:
        !differentCached
        0 * differentResult._

        when:
        def fooCached = cache.supplyArtifact(fooId, anotherFooResult )

        then:
        fooCached
        1 * anotherFooResult.resolved(fooFile)
    }

    def "does not cache failed artifact resolves"() {
        def artifactId = Stub(ModuleVersionArtifactIdentifier)
        def failedResult = Stub(BuildableArtifactResolveResult) { getFailure() >> new ArtifactResolveException("bad") }
        cache.newArtifact(artifactId, failedResult)

        def result = Mock(BuildableArtifactResolveResult)

        when:
        def fromCache = cache.supplyArtifact(artifactId, result)

        then:
        !fromCache
        0 * result._
    }
}<|MERGE_RESOLUTION|>--- conflicted
+++ resolved
@@ -15,11 +15,8 @@
  */
 
 package org.gradle.api.internal.artifacts.ivyservice.ivyresolve.memcache
-<<<<<<< HEAD
 
 import org.gradle.api.internal.artifacts.component.DefaultModuleComponentIdentifier
-=======
->>>>>>> 865967d7
 import org.gradle.api.internal.artifacts.ivyservice.BuildableArtifactResolveResult
 import org.gradle.api.internal.artifacts.ivyservice.ivyresolve.ArtifactResolveException
 import org.gradle.api.internal.artifacts.ivyservice.ivyresolve.BuildableModuleVersionMetaDataResolveResult
@@ -30,15 +27,17 @@
 import org.gradle.api.internal.artifacts.metadata.MutableModuleVersionMetaData
 import spock.lang.Specification
 
+import static org.gradle.api.internal.artifacts.DefaultModuleVersionSelector.newSelector
+
 class DependencyMetadataCacheTest extends Specification {
 
     def stats = new DependencyMetadataCacheStats()
     def cache = new DependencyMetadataCache(stats)
 
-<<<<<<< HEAD
     static componentId(String group, String module, String version) {
         return DefaultModuleComponentIdentifier.newId(group, module, version)
-=======
+    }
+
     def "caches and supplies local and remote module versions"() {
         def remoteListing = Mock(ModuleVersionListing)
         def localListing = Mock(ModuleVersionListing)
@@ -97,7 +96,6 @@
         !remoteFromCache
         !localFromCache
         0 * result._
->>>>>>> 865967d7
     }
 
     def "caches and supplies remote metadata"() {
