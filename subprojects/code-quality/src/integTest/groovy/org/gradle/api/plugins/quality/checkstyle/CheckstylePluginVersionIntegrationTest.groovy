/*
 * Copyright 2018 the original author or authors.
 *
 * Licensed under the Apache License, Version 2.0 (the "License");
 * you may not use this file except in compliance with the License.
 * You may obtain a copy of the License at
 *
 *      http://www.apache.org/licenses/LICENSE-2.0
 *
 * Unless required by applicable law or agreed to in writing, software
 * distributed under the License is distributed on an "AS IS" BASIS,
 * WITHOUT WARRANTIES OR CONDITIONS OF ANY KIND, either express or implied.
 * See the License for the specific language governing permissions and
 * limitations under the License.
 */

package org.gradle.api.plugins.quality.checkstyle

import org.gradle.integtests.fixtures.MultiVersionIntegrationSpec
import org.gradle.integtests.fixtures.TargetCoverage
import org.gradle.integtests.fixtures.executer.GradleContextualExecuter
import org.gradle.quality.integtest.fixtures.CheckstyleCoverage
import org.gradle.util.Matchers
import org.gradle.util.internal.Resources
import org.gradle.util.internal.ToBeImplemented
import org.hamcrest.Matcher
import org.junit.Rule
import spock.lang.IgnoreIf
import spock.lang.Issue

import static org.gradle.util.Matchers.containsLine
import static org.gradle.util.internal.TextUtil.normaliseFileSeparators
import static org.hamcrest.CoreMatchers.containsString
import static org.hamcrest.CoreMatchers.startsWith

@TargetCoverage({ CheckstyleCoverage.getSupportedVersionsByJdk() })
class CheckstylePluginVersionIntegrationTest extends MultiVersionIntegrationSpec {
    @Rule
    public final Resources resources = new Resources()

    def setup() {
        writeBuildFile()
        writeConfigFile()
    }

    def "analyze good code"() {
        goodCode()

        expect:
        succeeds('check')
        file("build/reports/checkstyle/main.xml").assertContents(containsClass("org.gradle.Class1"))
        file("build/reports/checkstyle/main.xml").assertContents(containsClass("org.gradle.Class2"))
        file("build/reports/checkstyle/test.xml").assertContents(containsClass("org.gradle.TestClass1"))
        file("build/reports/checkstyle/test.xml").assertContents(containsClass("org.gradle.TestClass2"))

        file("build/reports/checkstyle/main.html").assertContents(containsClass("org.gradle.Class1"))
        file("build/reports/checkstyle/main.html").assertContents(containsClass("org.gradle.Class2"))
        file("build/reports/checkstyle/test.html").assertContents(containsClass("org.gradle.TestClass1"))
        file("build/reports/checkstyle/test.html").assertContents(containsClass("org.gradle.TestClass2"))
    }

    def "supports fallback when configDirectory does not exist"() {
        goodCode()
        buildFile << """
            checkstyle {
                config = project.resources.text.fromString('''<!DOCTYPE module PUBLIC "-//Puppy Crawl//DTD Check Configuration 1.3//EN"
                        "https://www.puppycrawl.com/dtds/configuration_1_3.dtd">
                <module name="Checker">

                    <module name="FileTabCharacter"/>

                    <module name="SuppressionFilter">
                        <property name="file" value="\${config_loc}/suppressions.xml" default=""/>
                        <property name="optional" value="true"/>
                    </module>
                </module>''')

                configDirectory = file("config/does-not-exist")
            }
        """

        expect:
<<<<<<< HEAD
        fails('check')
        failureDescriptionContains(inputDoesNotExist {
            inPlugin('org.gradle.checkstyle').type('org.gradle.api.plugins.quality.Checkstyle').property('configDirectory').dir(missing)
        })
=======
        succeeds('check')
    }

    def "changes to files in config dir causes task to be out-of-date"() {
        goodCode()
        when:
        succeeds('check')
        then:
        result.assertTaskExecuted(":checkstyleMain")

        when:
        succeeds('check')
        then:
        result.assertTaskSkipped(":checkstyleMain")

        when:
        file("config/checkstyle/new-file.xml").touch()
        succeeds('check')
        then:
        result.assertTaskNotSkipped(":checkstyleMain")
>>>>>>> 17a7d53d
    }

    @ToBeImplemented
    @Issue("GRADLE-3432")
    def "analyze bad resources"() {
        defaultLanguage('en')
        writeConfigFileForResources()
        badResources()

        expect:
        // TODO Should fail
        succeeds('check')

        // TODO These should match
        // file("build/reports/checkstyle/main.xml").assertContents(containsLine(containsString("bad.properties")))
        // file("build/reports/checkstyle/main.html").assertContents(containsLine(containsString("bad.properties")))
    }

    def "analyze bad code"() {
        defaultLanguage('en')
        badCode()

        expect:
        fails("check")
        failure.assertHasDescription("Execution failed for task ':checkstyleMain'.")
        failure.assertThatCause(startsWith("Checkstyle rule violations were found. See the report at:"))
        failure.assertHasErrorOutput("Name 'class1' must match pattern")
        file("build/reports/checkstyle/main.xml").assertContents(containsClass("org.gradle.class1"))
        file("build/reports/checkstyle/main.xml").assertContents(containsClass("org.gradle.class2"))

        file("build/reports/checkstyle/main.html").assertContents(containsClass("org.gradle.class1"))
        file("build/reports/checkstyle/main.html").assertContents(containsClass("org.gradle.class2"))
    }

    @Issue("https://github.com/gradle/gradle/issues/12270")
    def "can analyse a single source file"() {
        buildFile << """
            checkstyleMain.source = ['src/main/java/org/gradle/Class1.java']
        """
        goodCode()

        expect:
        succeeds('check')
        file("build/reports/checkstyle/main.xml").assertContents(containsClass("org.gradle.Class1"))
    }

    def "can suppress console output"() {
        def message = "Name 'class1' must match pattern"

        given:
        defaultLanguage('en')
        badCode()
        fails("check")
        failure.assertHasErrorOutput(message)

        when:
        buildFile << "checkstyle { showViolations = false }"

        then:
        fails("check")
        failure.assertHasDescription("Execution failed for task ':checkstyleMain'.")
        failure.assertThatCause(startsWith("Checkstyle rule violations were found. See the report at:"))
        failure.assertNotOutput(message)
        file("build/reports/checkstyle/main.xml").assertContents(containsClass("org.gradle.class1"))
        file("build/reports/checkstyle/main.xml").assertContents(containsClass("org.gradle.class2"))

        file("build/reports/checkstyle/main.html").assertContents(containsClass("org.gradle.class1"))
        file("build/reports/checkstyle/main.html").assertContents(containsClass("org.gradle.class2"))
    }

    def "can ignore failures"() {
        badCode()
        buildFile << """
            checkstyle {
                ignoreFailures = true
            }
        """

        expect:
        succeeds("check")
        // Issue #881:
        // Checkstyle violations are reported even when build passing with ignoreFailures
        output.contains("Checkstyle rule violations were found. See the report at:")
        output.contains("Checkstyle files with violations: 2")
        output.contains("Checkstyle violations by severity: [error:2]")
        file("build/reports/checkstyle/main.xml").assertContents(containsClass("org.gradle.class1"))
        file("build/reports/checkstyle/main.xml").assertContents(containsClass("org.gradle.class2"))

        file("build/reports/checkstyle/main.html").assertContents(containsClass("org.gradle.class1"))
        file("build/reports/checkstyle/main.html").assertContents(containsClass("org.gradle.class2"))
    }

    def "can ignore maximum number of errors"() {
        badCode()
        buildFile << """
            checkstyle {
                maxErrors = 2
            }
        """

        expect:
        succeeds("check")
        // Issue #881:
        // Checkstyle violations are reported even when build passing due to error/warning thresholds
        output.contains("Checkstyle rule violations were found. See the report at:")
        output.contains("Checkstyle files with violations: 2")
        output.contains("Checkstyle violations by severity: [error:2]")

        file("build/reports/checkstyle/main.xml").assertContents(containsClass("org.gradle.class1"))
        file("build/reports/checkstyle/main.xml").assertContents(containsClass("org.gradle.class2"))

        file("build/reports/checkstyle/main.html").assertContents(containsClass("org.gradle.class1"))
        file("build/reports/checkstyle/main.html").assertContents(containsClass("org.gradle.class2"))
    }

    def "can fail on maximum number of warnings"() {
        given:
        writeConfigFileWithWarnings()
        badCode()

        when:
        buildFile << """
            checkstyle {
                maxWarnings = 1
            }
        """

        then:
        fails("check")
        failure.assertHasDescription("Execution failed for task ':checkstyleMain'.")
        failure.assertThatCause(startsWith("Checkstyle rule violations were found. See the report at:"))
        failure.assertThatCause(Matchers.containsText("Checkstyle files with violations: 2"))
        failure.assertThatCause(Matchers.containsText("Checkstyle violations by severity: [warning:2]"))
        file("build/reports/checkstyle/main.xml").assertContents(containsClass("org.gradle.class1"))
        file("build/reports/checkstyle/main.xml").assertContents(containsClass("org.gradle.class2"))

        file("build/reports/checkstyle/main.html").assertContents(containsClass("org.gradle.class1"))
        file("build/reports/checkstyle/main.html").assertContents(containsClass("org.gradle.class2"))
    }

    @IgnoreIf({ GradleContextualExecuter.parallel })
    def "is incremental"() {
        given:
        goodCode()

        expect:
        succeeds("checkstyleMain")
        executedAndNotSkipped(":checkstyleMain")

        executer.withArgument("-i")
        succeeds("checkstyleMain")
        skipped(":checkstyleMain")

        when:
        file("build/reports/checkstyle/main.xml").delete()
        file("build/reports/checkstyle/main.html").delete()

        then:
        succeeds("checkstyleMain")
        executedAndNotSkipped(":checkstyleMain")
    }

    def "can configure reporting"() {
        given:
        goodCode()

        when:
        buildFile << """
            checkstyleMain.reports {
                xml.destination file("foo.xml")
                html.destination file("bar.html")
            }
        """

        then:
        succeeds "checkstyleMain"
        file("foo.xml").exists()
        file("bar.html").exists()
    }

    def "can configure the html report with a custom stylesheet"() {
        given:
        goodCode()

        when:
        buildFile << """
            checkstyleMain.reports {
                html.required = true
                html.stylesheet resources.text.fromFile('${sampleStylesheet()}')
            }
        """

        then:
        succeeds "checkstyleMain"
        file("build/reports/checkstyle/main.html").exists()
        file("build/reports/checkstyle/main.html").assertContents(containsString("A custom Checkstyle stylesheet"))
    }

    @Issue("GRADLE-3490")
    def "do not output XML report when only HTML report is enabled"() {
        given:
        goodCode()
        buildFile << '''
            tasks.withType(Checkstyle) {
                reports {
                    xml.required = false
                    html.required = true
                }
            }
        '''.stripIndent()

        when:
        succeeds 'checkstyleMain'

        then:
        file("build/reports/checkstyle/main.html").exists()
        !file("build/reports/checkstyle/main.xml").exists()
        !file("build/tmp/checkstyleMain/main.xml").exists()
    }

    def "changes to files in configDirectory make the task out-of-date"() {
        given:
        goodCode()
        succeeds "checkstyleMain"
        when:
        succeeds "checkstyleMain"
        then:
        skipped(":checkstyleMain")

        when:
        file("config/checkstyle/suppressions.xml") << "<!-- This is a change -->"
        and:
        succeeds "checkstyleMain"
        then:
        executedAndNotSkipped(":checkstyleMain")
    }

    def "can change built-in config_loc"() {
        given:
        goodCode()
        def suppressionsXml = file("config/checkstyle/suppressions.xml")
        suppressionsXml.moveToDirectory(file("custom"))

        buildFile << """
            checkstyle {
                configFile = file("config/checkstyle/checkstyle.xml")
                configDirectory = file("custom")
            }
        """
        when:
        succeeds "checkstyleMain"
        then:
        suppressionsXml.assertDoesNotExist()
        executedAndNotSkipped(":checkstyleMain")

        when:
        file("config/checkstyle/newFile.xml") << "<!-- This is a new file -->"
        and:
        succeeds "checkstyleMain"
        then:
        skipped(":checkstyleMain")
    }

    def "fails when config_loc is set"() {
        given:
        goodCode()

        buildFile << """
            checkstyle {
                configProperties['config_loc'] = file("custom")
            }
        """
        when:
        fails "checkstyleMain"

        then:
        executedAndNotSkipped(":checkstyleMain")
        result.assertHasErrorOutput("Cannot add config_loc to checkstyle.configProperties. Please configure the configDirectory on the checkstyle task instead.")
    }

    @Issue("https://github.com/gradle/gradle/issues/2326")
    def "check task should not be up-to-date after clean if it only outputs to console"() {
        given:
        defaultLanguage('en')
        writeConfigFileWithWarnings()
        badCode()
        buildFile << """
            tasks.withType(Checkstyle) {
                reports {
                    html.required = false
                    xml.required = false
                }
            }
        """

        when:
        succeeds('check')
        succeeds('clean', 'check')

        then:
        executedAndNotSkipped(':checkstyleMain')
        result.hasErrorOutput("[ant:checkstyle] [WARN]") || result.hasErrorOutput("warning: Name 'class1' must match pattern")
    }

    private goodCode() {
        file('src/main/java/org/gradle/Class1.java') << 'package org.gradle; class Class1 { }'
        file('src/test/java/org/gradle/TestClass1.java') << 'package org.gradle; class TestClass1 { }'
        file('src/main/groovy/org/gradle/Class2.java') << 'package org.gradle; class Class2 { }'
        file('src/test/groovy/org/gradle/TestClass2.java') << 'package org.gradle; class TestClass2 { }'
    }

    private badCode() {
        file("src/main/java/org/gradle/class1.java") << "package org.gradle; class class1 { }"
        file("src/test/java/org/gradle/testclass1.java") << "package org.gradle; class testclass1 { }"
        file("src/main/groovy/org/gradle/class2.java") << "package org.gradle; class class2 { }"
        file("src/test/groovy/org/gradle/testclass2.java") << "package org.gradle; class testclass2 { }"
    }

    private badResources() {
        file("src/main/resources/bad.properties") << """hello=World"""
    }

    private sampleStylesheet() {
        normaliseFileSeparators(resources.getResource('/checkstyle-custom-stylesheet.xsl').getAbsolutePath())
    }

    private static Matcher<String> containsClass(String className) {
        containsLine(containsString(className.replace(".", File.separator)))
    }

    private void defaultLanguage(String defaultLanguage) {
        executer.withDefaultLocale(new Locale(defaultLanguage))
    }

    private void writeBuildFile() {
        file("build.gradle") << """
apply plugin: "groovy"
apply plugin: "checkstyle"

${mavenCentralRepository()}

dependencies {
    implementation localGroovy()
}

checkstyle {
    toolVersion = '$version'
}
        """
    }

    private void writeConfigFileForResources() {
        file("config/checkstyle/checkstyle.xml").text = """
<!DOCTYPE module PUBLIC
        "-//Puppy Crawl//DTD Check Configuration 1.2//EN"
        "http://www.puppycrawl.com/dtds/configuration_1_2.dtd">
<module name="Checker">
    <module name="NewlineAtEndOfFile"/>
</module>
        """
    }

    private void writeConfigFile() {
        file("config/checkstyle/checkstyle.xml") << """
<!DOCTYPE module PUBLIC
        "-//Puppy Crawl//DTD Check Configuration 1.2//EN"
        "http://www.puppycrawl.com/dtds/configuration_1_2.dtd">
<module name="Checker">
    <module name="SuppressionFilter">
        <property name="file" value="\${config_loc}/suppressions.xml"/>
    </module>
    <module name="TreeWalker">
        <module name="TypeName"/>
    </module>
</module>
        """

        file("config/checkstyle/suppressions.xml") << """
<!DOCTYPE suppressions PUBLIC
    "-//Puppy Crawl//DTD Suppressions 1.1//EN"
    "http://www.puppycrawl.com/dtds/suppressions_1_1.dtd">

<suppressions>
    <suppress checks="TypeName"
          files="bad_name.java"/>
</suppressions>
        """
    }

    private void writeConfigFileWithWarnings() {
        file("config/checkstyle/checkstyle.xml").text = """
<!DOCTYPE module PUBLIC
        "-//Puppy Crawl//DTD Check Configuration 1.3//EN"
        "http://www.puppycrawl.com/dtds/configuration_1_3.dtd">
<module name="Checker">
    <property name="severity" value="warning"/>
    <module name="TreeWalker">
        <module name="TypeName"/>
    </module>
</module>
        """
    }
}<|MERGE_RESOLUTION|>--- conflicted
+++ resolved
@@ -80,12 +80,6 @@
         """
 
         expect:
-<<<<<<< HEAD
-        fails('check')
-        failureDescriptionContains(inputDoesNotExist {
-            inPlugin('org.gradle.checkstyle').type('org.gradle.api.plugins.quality.Checkstyle').property('configDirectory').dir(missing)
-        })
-=======
         succeeds('check')
     }
 
@@ -106,7 +100,6 @@
         succeeds('check')
         then:
         result.assertTaskNotSkipped(":checkstyleMain")
->>>>>>> 17a7d53d
     }
 
     @ToBeImplemented
