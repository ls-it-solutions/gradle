--- conflicted
+++ resolved
@@ -20,12 +20,8 @@
 import org.gradle.api.internal.cache.DefaultCacheCleanupStrategy;
 import org.gradle.api.internal.file.temp.TemporaryFileProvider;
 import org.gradle.cache.CacheBuilder;
-<<<<<<< HEAD
 import org.gradle.cache.CacheBuilderFactory;
-=======
 import org.gradle.cache.CacheCleanupStrategy;
-import org.gradle.cache.CacheRepository;
->>>>>>> b93888ce
 import org.gradle.cache.internal.CleanupActionDecorator;
 import org.gradle.cache.PersistentCache;
 import org.gradle.cache.internal.LeastRecentlyUsedCacheCleanup;
@@ -95,15 +91,9 @@
             config("removeUnusedEntriesAfter", String.valueOf(removeUnusedEntriesAfterDays) + " days");
 
         PathKeyFileStore fileStore = fileStoreFactory.createFileStore(target);
-<<<<<<< HEAD
         PersistentCache persistentCache = cacheBuilderFactory
             .cacheBuilder(target)
-            .withCleanup(createCacheCleanup(removeUnusedEntriesAfterDays))
-=======
-        PersistentCache persistentCache = cacheRepository
-            .cache(target)
             .withCleanupStrategy(createCacheCleanupStrategy(removeUnusedEntriesOlderThan))
->>>>>>> b93888ce
             .withDisplayName("Build cache")
             .withLockOptions(mode(OnDemand))
             .withCrossVersionCache(CacheBuilder.LockTarget.DefaultTarget)
