--- conflicted
+++ resolved
@@ -43,9 +43,6 @@
     // This test task runs only multi-version tests and is intended to be used in the late pipeline to sweep up versions not previously tested
     includeSpockAnnotation("org.gradle.integtests.fixtures.compatibility.MultiVersionTestCategory")
     (options as JUnitPlatformOptions).includeEngines("spock")
-<<<<<<< HEAD
     failOnNoDiscoveredTests.set(false)
-=======
     setSystemPropertiesOfTestJVM("all")
->>>>>>> 78b994f8
 }