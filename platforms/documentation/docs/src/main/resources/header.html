--- conflicted
+++ resolved
@@ -463,13 +463,7 @@
                         <li><a href="../userguide/migrating_from_groovy_to_kotlin_dsl.html">Groovy to Kotlin DSL Migration</a></li>
                     </ul>
                 </li>
-<<<<<<< HEAD
-=======
                 <li><a href="../userguide/best_practices.html">Gradle Best Practices</a></li>
-                <li><a href="../userguide/gradle_wrapper.html">Gradle Wrapper</a></li>
-                <li><a href="../userguide/gradle_daemon.html">Gradle Daemon</a></li>
-                <li><a href="../userguide/command_line_interface.html">Command-Line Interface</a></li>
->>>>>>> a2843dd0
                 <li><a class="nav-dropdown" data-toggle="collapse" href="#core-plugins" aria-expanded="false" aria-controls="core-plugins">Core Plugins</a>
                     <ul id="core-plugins">
                         <li><a href="../userguide/plugin_reference.html">List of Core Plugins</a></li>
