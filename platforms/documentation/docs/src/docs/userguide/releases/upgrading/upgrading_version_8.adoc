// Copyright (C) 2024 Gradle, Inc.
//
// Licensed under the Creative Commons Attribution-Noncommercial-ShareAlike 4.0 International License.;
// you may not use this file except in compliance with the License.
// You may obtain a copy of the License at
//
//      https://creativecommons.org/licenses/by-nc-sa/4.0/
//
// Unless required by applicable law or agreed to in writing, software
// distributed under the License is distributed on an "AS IS" BASIS,
// WITHOUT WARRANTIES OR CONDITIONS OF ANY KIND, either express or implied.
// See the License for the specific language governing permissions and
// limitations under the License.

[[upgrading_version_8]]

= Upgrading your build from Gradle 8.x to 9.0

This chapter provides the information you need to migrate your Gradle 8.x builds to Gradle 9.0.
For migrating from Gradle 4.x, 5.x, 6.x, or 7.x, see the <<upgrading_version_7.adoc#upgrading_version_7, older migration guide>> first.

We recommend the following steps for all users:

. Try running `gradle help --scan` and view the https://gradle.com/enterprise/releases/2018.4/#identify-usages-of-deprecated-gradle-functionality[deprecations view] of the generated build scan.
+
image::deprecations.png[Deprecations View of a Gradle Build Scan]
+
This lets you see any deprecation warnings that apply to your build.
+
Alternatively, you can run `gradle help --warning-mode=all` to see the deprecations in the console, though it may not report as much detailed information.
. Update your plugins.
+
Some plugins will break with this new version of Gradle because they use internal APIs that have been removed or changed.
The previous step will help you identify potential problems by issuing deprecation warnings when a plugin tries to use a deprecated part of the API.
+
. Run `gradle wrapper --gradle-version {gradleVersion}` to update the project to {gradleVersion}.
. Try to run the project and debug any errors using the <<troubleshooting.adoc#troubleshooting, Troubleshooting Guide>>.

[[changes_9.0]]
== Upgrading from 8.14 and earlier

=== Potential breaking changes

==== Lowest supported Kotlin Gradle Plugin version change

Starting with Gradle 9.0, the minimum supported Kotlin Gradle Plugin version is 2.0.0.
Earlier versions are no longer supported as they rely on Gradle APIs that have been removed.

For Gradle 8.x, the minimum supported version was 1.6.10.

==== Lowest supported Android Gradle Plugin version change

Starting with Gradle 9.0, the minimum supported Android Gradle Plugin version is 8.4.0.
Earlier versions are no longer supported as they rely on Gradle APIs that have been removed.

For Gradle 8.x, the minimum supported version was 7.3.0.

==== Lowest supported Gradle Enterprise Plugin version change

Starting with Gradle 9.0, the minimum supported Gradle Enterprise Plugin version is 3.13.1.
Earlier versions are no longer supported as they rely on Gradle APIs that have been removed.

Consider upgrading to the latest version of the Gradle Enterprise Plugin,
or better yet, upgrade to the latest version of the link:https://docs.gradle.com/develocity/gradle-plugin[Develocity Plugin].

For Gradle 8.x, the minimum supported version was 3.0.

==== Upgrade to Kotlin 2.1.21-RC2

Gradle now embeds Kotlin 2.1.21-RC2, upgrading from the previously embedded version 2.0.21.

This upgrade includes several important changes:

* Support for Kotlin language versions 1.4 and 1.5 has been removed.
* Kotlin language version 1.7 is now deprecated.

For full details and potential breaking changes, consult the link:https://github.com/JetBrains/kotlin/releases/tag/v2.1.21-RC2[Kotlin release notes].

==== Kotlin DSL now uses the Kotlin language version 2.1

In Gradle 9.0, the Kotlin DSL has been upgraded to use Kotlin language version 2.1, whereas Gradle 8.x used version 1.8.
For details, see the Kotlin 2.1 release notes.

Due to changes in how the Kotlin 2 compiler handles script compilation, you can no longer refer to the script instance using labels like `this@Build_gradle`, `this@Settings_gradle`, or `this@Init_gradle`.
Instead, use the corresponding DSL target object directly: `project`, `settings` and `gradle` respectively.

Kotlin 2.1, when combined with link:#jspecify[JSpecify] annotations in the Gradle API, introduces stricter nullability handling.
Some formerly-valid code may now fail to compile due to more precise type checking.

Common breaking changes:

- Unbounded generics for types that have generic bounds will now fail to compile.
+
For example if you have a Kotlin extension function on `Provider<T>` whose signature is `fun <T> Provider<T>.some()` you must qualify `<T>` as  `<T : Any>` because `T` isn't nullable on `Provider<T>`.

- The nullability of generic bounds is now handled strictly.
+
For example, you can't use `Property<String?>` anymore because the `T` in `Property<T>` is not nullable.
+
Another example is using a function from the Gradle API that takes a `Map<String, *>` parameter ; you could pass a map with nullable values before, you can't do that anymore.

[[jspecify]]
==== Gradle API now uses JSpecify nullability annotations

Gradle has supported null safety in its public API since Gradle 5.0, allowing early detection of nullability issues when writing Kotlin build scripts or plugin code in Java or Kotlin.

Previously, Gradle used annotations from the now-dormant link:https://jcp.org/en/jsr/detail?id=305[JSR-305] to indicate nullability.
While useful, JSR-305 had limitations and is no longer actively maintained.

Starting with Gradle 9.0, the Gradle API now uses link:https://jspecify.dev/[JSpecify] annotations.
JSpecify provides a modern, standardized set of annotations and semantics for nullability in Java APIs, improving support in IDEs and during compilation.

Because JSpecify's semantics differ slightly from JSR-305, you might see new warnings or errors in your Kotlin or Java plugin code.
These typically indicate places where you need to clarify or adjust null handling, and modern compilers and IDEs should provide helpful messages to guide you.

NOTE: Plugins that use `javax.annotation` (JSR-305) annotations will continue to work in Gradle 9.0 as they did before.

==== Removal of `GroovySourceSet` and `ScalaSourceSet` interfaces
The following source set interfaces have been removed in Gradle 9.0:

- `org.gradle.api.tasks.GroovySourceSet`
- `org.gradle.api.tasks.ScalaSourceSet`

To configure Groovy or Scala sources, use the plugin-specific source directory set extensions:

- `groovy`: link:{javadocPath}/org/gradle/api/tasks/GroovySourceDirectorySet.html[GroovySourceDirectorySet]
- `scala`: link:{javadocPath}/org/gradle/api/tasks/ScalaSourceDirectorySet.html[ScalaSourceDirectorySet]

Here's how to configure Groovy sources programmatically:

[source,java]
----
GroovySourceDirectorySet groovySources = sourceSet.getExtensions().getByType(GroovySourceDirectorySet.class);
groovySources.setSrcDirs(Arrays.asList("sources/groovy"));
----

==== Removal of custom build layout options

The ability to specify custom locations for key build files from the command line has been removed in Gradle 9.0.
The following options, deprecated in Gradle 8.x, are no longer supported:

* `-c`, `--settings-file` — Specify a custom location for the settings file
* `-b`, `--build-file` — Specify a custom location for the build file

In addition, the `buildFile` property on the link:{groovyDslPath}/org.gradle.api.tasks.GradleBuild.html[GradleBuild] task has been removed.
This means it is no longer possible to set a custom build file path via the `GradleBuild` task.

==== Removal of conventions

The _"convention"_ concept—represented by the `org.gradle.api.plugins.Convention` type—has been deprecated since Gradle 8.2 and is now fully removed in Gradle 9.0.

Core Gradle plugins that previously registered deprecated conventions have been updated accordingly.

The table below shows which conventions have been removed and how to migrate:

[cols="1,1,1,5"]
|===
|Plugin |Access |Type |Solution

|`war` |`project.war` | `WarPluginConvention` | Configure the `war` task directly instead.
|`base` | `project.distDirName`, `project.libsDirName`, `project.archivesBaseName` | `BasePluginConvention` | Replaced by `project.base` extension of type `BasePluginExtension`.
| `project-report` | `project.projectReports` | `ProjectReportPluginConvention` | Configure the report task (`TaskReportTask`, `PropertyReportTask`, `DependencyReportTask`, `HtmlDependencyReportTask`) directly.
|`ear` |`project.ear` | `EarPluginConvention` | Configure the `ear` task directly instead.
|===

==== Removal of `org.gradle.cache.cleanup`

The `org.gradle.cache.cleanup` property, which previously allowed users to disable automatic cache cleanup, has been removed in Gradle 9.0.

This property no longer has any effect.
To control cache cleanup behavior in Gradle 9.0 and later, use an <<directory_layout.adoc#dir:gradle_user_home:configure_cache_cleanup,init script>> instead.

==== Removal of `buildCache.local.removeUnusedEntriesAfterDays` property

In Gradle 9.0, the property link:{javadocPath}/org/gradle/caching/local/DirectoryBuildCache.html#setRemoveUnusedEntriesAfterDays-int-[`buildCache.local.removeUnusedEntriesAfterDays`] has been removed.

This property was previously used to configure the retention period for the local build cache.

To configure retention for unused entries in the local build cache, use the <<directory_layout.adoc#dir:gradle_user_home:configure_cache_cleanup,Gradle User Home cache cleanup settings>> instead.

==== Removal of deprecated `org.gradle.util` members

The following members of the `org.gradle.util` package have been removed:

* `CollectionUtils`

* `ConfigureUtil`, `ClosureBackedAction`
+
These classes used to provide utilities related to `groovy.lang.Closure`.
Plugins should avoid relying on Groovy specifics, such as `Closure`, in their APIs. Instead, plugins should create methods that use
link:{javadocPath}/org/gradle/api/Action.html[Action]:
+
[source,java]
----
abstract class MyExtension {
    // ...
    public void options(Action<? extends MyOptions>  action) {
        action.execute(options)
    }
}
----
+
Gradle automatically generates a `Closure`-taking method at runtime for each method with an `Action` as a single argument as long as the object is created with link:{javadocPath}/org/gradle/api/model/ObjectFactory.html#newInstance(java.lang.Class,java.lang.Object...)[ObjectFactory#newInstance].
+
As a last resort, to apply some configuration represented by a Groovy Closure, a plugin can use
link:{javadocPath}/org/gradle/api/Project.html#configure(java.lang.Object,groovy.lang.Closure)[Project#configure].

==== Removal of Unix mode based file permissions

Gradle 9.0 removes legacy APIs for specifying file permissions using raw Unix mode integers.

A new and more expressive API for configuring file permissions was introduced in Gradle 8.3 and promoted to stable in Gradle 8.8.
See:

- link:{javadocPath}/org/gradle/api/file/FilePermissions.html[FilePermissions].
- link:{javadocPath}/org/gradle/api/file/ConfigurableFilePermissions.html[ConfigurableFilePermissions].

The following older methods, deprecated in Gradle 8.8, have now been removed:

- `org.gradle.api.file.CopyProcessingSpec.getFileMode()`
- `org.gradle.api.file.CopyProcessingSpec.setFileMode(Integer)`
- `org.gradle.api.file.CopyProcessingSpec.getDirMode()`
- `org.gradle.api.file.CopyProcessingSpec.setDirMode(Integer)`
- `org.gradle.api.file.FileTreeElement.getMode()`
- `org.gradle.api.file.FileCopyDetails.setMode(int)`

==== Removal of custom Source Set interfaces

The following source set interfaces have been removed in Gradle 9.0:

- `org.gradle.api.tasks.GroovySourceSet`
- `org.gradle.api.tasks.ScalaSourceSet`

To configure Groovy or Scala sources, use the plugin-specific Source Directory Sets instead:

- `groovy`: link:{javadocPath}/org/gradle/api/tasks/GroovySourceDirectorySet.html[GroovySourceDirectorySet]
- `scala`: link:{javadocPath}/org/gradle/api/tasks/ScalaSourceDirectorySet.html[ScalaSourceDirectorySet]

For example, to configure Groovy sources in a plugin:

[source,java]
----
GroovySourceDirectorySet groovySources = sourceSet.getExtensions().getByType(GroovySourceDirectorySet.class);
groovySources.setSrcDirs(Arrays.asList("sources/groovy"));
----


==== Removal of select Groovy modules from the Gradle distribution

Gradle 9.0 removes certain Groovy modules from its bundled distribution.
They will no longer be available on the classpath or be available via `localGroovy`:

- `groovy-test`

==== Removal of `kotlinDslPluginOptions.jvmTarget`

In Gradle 9.0, the `kotlinDslPluginOptions.jvmTarget` property has been removed.

This property was previously used to configure the JVM target version for code compiled with the `kotlin-dsl` plugin.

To set the target JVM version, you should now <<kotlin_dsl#sec:kotlin-dsl_plugin,configure a Java Toolchain>> instead.

[[gradle_enterprise_extension_deprecated]]
==== Removal of the `gradle-enterprise` plugin block extension in Kotlin DSL

In Kotlin DSL based `settings.gradle.kts` files, you could previously use the `gradle-enterprise` plugin block extension to apply the Gradle Enterprise plugin using the same version bundled with `gradle --scan`:

[source,kotlin]
----
plugins {
    `gradle-enterprise`
}
----

This shorthand had no equivalent in the Groovy DSL (`settings.gradle`) and has now been removed.

Gradle Enterprise has been renamed to Develocity, and the plugin ID has changed from `com.gradle.enterprise` to `com.gradle.develocity`.
As a result, you must now apply the plugin explicitly using its full ID and version:

[source,kotlin]
----
plugins {
    id("com.gradle.develocity") version "4.0"
}
----

If you're still using the legacy name, you may apply the deprecated plugin ID to ease the transition:

[source,kotlin]
----
plugins {
    id("com.gradle.enterprise") version "4.0"
}
----

We strongly encourage users to adopt the latest released version of the https://plugins.gradle.org/plugin/com.gradle.develocity[Develocity plugin], even when using it with older versions of Gradle.

==== Removal of eager artifact configuration accessors in Kotlin DSL

In Gradle 5.0, the type of configuration accessors changed from `Configuration` to `NamedDomainObjectProvider<Configuration>` to support lazy configuration.
To maintain compatibility with plugins compiled against older Gradle versions, the Kotlin DSL provided eager accessor extensions such as:

[source,kotlin]
----
configurations.compileClasspath.files // equivalent to configurations.compileClasspath.get().files
configurations.compileClasspath.singleFile // equivalent to configurations.compileClasspath.get().singleFile
----

These eager accessors were deprecated and removed from the public API in Gradle 8.0 but remained available for plugins compiled against older Gradle versions.

In Gradle 9.0, these legacy methods have now been fully removed.

==== Removal of `libraries` and `bundles` from version catalogs in the `plugins {}` block in Kotlin DSL

In Gradle 8.1, accessing `libraries` or `bundles` from dependency version catalogs within the `plugins {}` block of a Kotlin DSL script was deprecated.

In Gradle 9.0, this support has been fully removed.
Attempting to reference `libraries` or `bundles` in the `plugins {}` block will now result in a build failure.

==== Removal of `"name"()` to reference tasks and domain objects in Kotlin DSL

In Gradle 9.0, referencing tasks or other domain objects using the `"name"()` syntax in Kotlin DSL has been removed.

Instead of using `"name"()` to reference a task or domain object, use `named("name")` or one of the other supported notations.

==== Removal of `outputFile` property in `WriteProperties` task

The `outputFile` property in the `WriteProperties` task has been removed in Gradle 9.0.

This property was deprecated in Gradle 8.0 and was replaced with the `destinationFile` property.

==== Removal of `Project#exec`, `Project#javaexec`, and Script-Level Counterparts

The following helper methods for launching external processes were <<#deprecated_project_exec,deprecated in Gradle 8.11>> and have now been removed in Gradle 9.0:

* `org.gradle.apiProject#exec(Closure)`
* `org.gradle.apiProject#exec(Action)`
* `org.gradle.apiProject#javaexec(Closure)`
* `org.gradle.apiProject#javaexec(Action)`
* `org.gradle.api.Script#exec(Closure)`
* `org.gradle.api.Script#exec(Action)`
* `org.gradle.api.Script#javaexec(Closure)`
* `org.gradle.api.Script#javaexec(Action)`
* `org.gradle.kotlin.dsl.InitScriptApi#exec(Action)`
* `org.gradle.kotlin.dsl.InitScriptApi#javaexec(Action)`
* `org.gradle.kotlin.dsl.KotlinScript#exec(Action)`
* `org.gradle.kotlin.dsl.KotlinScript#javaexec(Action)`
* `org.gradle.kotlin.dsl.SettingsScriptApi#exec(Action)`
* `org.gradle.kotlin.dsl.SettingsScriptApi#javaexec(Action)`

==== Plugins written with the Kotlin DSL require Gradle >= 8.11 by default

When building and publishing plugins using the Kotlin DSL on Gradle 9.x, those plugins will only be usable on Gradle 8.11 or newer.
This is because Gradle 8.11 is the first release that embeds Kotlin 2.0 or higher, which is required to interpret Kotlin metadata version 2.

If you want your plugin to remain compatible with older Gradle versions, you must explicitly compile it against an earlier Kotlin version (1.x).

For example, to support Gradle 6.8 and newer, configure your plugin to target Kotlin 1.7 like this:

.build.gradle.kts
[source,kotlin]
----
import org.jetbrains.kotlin.gradle.dsl.KotlinVersion
import org.jetbrains.kotlin.gradle.tasks.KotlinCompile

plugins {
    `kotlin-dsl`
}

tasks.withType<KotlinCompile>().configureEach {
    compilerOptions {
        languageVersion = KotlinVersion.KOTLIN_1_7
        apiVersion = KotlinVersion.KOTLIN_1_7
    }
}
----

Refer to Gradle’s link:compatibility.html#kotlin[compatibility matrix] for details on which Kotlin version is embedded in each Gradle release.

NOTE: Plugins written using the Kotlin DSL and published with Gradle 7.x or 8.x remain compatible with Gradle 6.8 and newer.

==== Stale outputs outside the build directory are no longer deleted

In previous versions of Gradle, class files located outside the build directory were deleted when considered stale. This was a special case for class files registered as outputs of a source set.

Because this setup is uncommon and forced Gradle to eagerly realize all compile related tasks in every build, the behavior has been removed in Gradle 9.0.

Gradle will continue to clean up stale outputs inside the build directory as needed.

==== Scala plugins no longer create unresolvable configurations

Previously, the Scala plugins used configurations named `incrementalScalaAnalysisFor` to resolve incremental analysis information between projects.
However, these configurations were unresolvable and could lead to errors in the `dependencies` report.

As of Gradle 9.0, these configurations are no longer created or used by the Scala plugins.

==== Ear and War plugins build all artifacts with `assemble`

Prior to Gradle 9.0, applying multiple packaging plugins (e.g., `ear`, `war`, `java`) to the same project resulted in special behavior where only one artifact type was built during `assemble`.
For example:

- Applying the `ear` plugin would skip building `war` and `jar` artifacts.
- Applying the `war` plugin would skip building the `jar`.

This special handling has been removed in Gradle 9.0.
Now, if multiple packaging plugins are applied, all corresponding artifacts will be built when running the `assemble` task.
For example, a project applying the `ear`, `war`, and `java plugins` will now produce `.ear`, `.war`, and `.jar` files during `assemble`.

==== Ear and War plugins contribute all artifacts to the `archives` configuration

In previous versions of Gradle, applying multiple packaging plugins (`ear`, `war`, `java`) resulted in selective behavior for the `archives` configuration.
For example:

- Applying the `ear` plugin excluded `jar` and `war` artifacts from archives.
- Applying the `war` plugin excluded the `jar` artifact from archives.

This behavior has been removed in Gradle 9.0.
Now, when multiple packaging plugins are applied, all related artifacts—EAR, WAR, and JAR—are included in the `archives` configuration.

==== Gradle no longer implicitly builds certain artifacts when running `assemble`

In previous versions of Gradle, the `assemble` task would implicitly build artifacts from any configuration where the `visible` flag was not set to `false`.
This behavior has been removed in Gradle 9.0.

If you have a custom configuration and want its artifact to be built as part of `assemble`, you now need to explicitly declare the dependency between the artifact and the `assemble` task:

====
[.multi-language-sample]
=====
.build.gradle.kts
[source,kotlin]
----
val specialJar = tasks.register<Jar>("specialJar") {
    from("foo")
}

val special = configurations.create("special") {
    // In previous versions, this would have been enough to build the specialJar
    // artifact when running assemble
    outgoing.artifact(specialJar)
}

// In Gradle 9.0, you need to add a dependency from the artifact to the assemble task
tasks.named("assemble") {
    dependsOn(special.artifacts)
}
----
=====
[.multi-language-sample]
=====
.build.gradle
[source,groovy]
----
def specialJar = tasks.register("specialJar". Jar) {
    from("foo")
}

def special = configurations.create("special") {
    // In previous versions, this would have been enough to build the specialJar
    // artifact when running assemble
    outgoing.artifact(specialJar)
}

// In Gradle 9.0, you need to add a dependency from the artifact to the assemble task
tasks.named("assemble") {
    dependsOn(special.artifacts)
}
----
=====
====

==== Gradle no longer implicitly adds certain artifacts to the `archives` configuration

In previous versions of Gradle, the `archives` configuration would automatically include artifacts from any configuration where the `visible` flag was not set to `false`.
This implicit behavior has been removed in Gradle 9.0.

To include a custom artifact in the `archives` configuration, you must now add it explicitly:

====
[.multi-language-sample]
=====
.build.gradle.kts
[source,kotlin]
----
val specialJar = tasks.register<Jar>("specialJar") {
    from("foo")
}

configurations {
    create("special") {
        // In previous versions, this would have been enough to add the specialJar
        // artifact to the archives configuration
        outgoing.artifact(specialJar)
    }
    // In Gradle 9.0, you need to explicitly add the artifact to the archives
    // configuration
    named("archives") {
        outgoing.artifact(specialJar)
    }
}
----
=====
[.multi-language-sample]
=====
.build.gradle
[source,groovy]
----
def specialJar = tasks.register("specialJar". Jar) {
    from("foo")
}

configurations {
    create("special") {
        // In previous versions, this would have been enough to add the specialJar
        // artifact to the archives configuration
        outgoing.artifact(specialJar)
    }
    // In Gradle 9.0, you need to explicitly add the artifact to the archives
    // configuration
    named("archives") {
        outgoing.artifact(specialJar)
    }
}
----
=====
====

==== `test` task fails when no tests are discovered

When test sources are present and no filters are applied, the `test` task will now fail with an error if it runs but doesn’t discover any tests.
This is to help prevent misconfigurations where the tests are written for one test framework but the test task is mistakenly configured to use another test framework.

If filters are applied, the outcome depends on the `failOnNoMatchingTests` property.

[[validate_plugins_without_java_toolchain_90]]
==== `ValidatePlugins` task now requires Java Toolchains

In Gradle 9.0, using the link:{javadocPath}/org/gradle/plugin/devel/tasks/ValidatePlugins.html[`ValidatePlugins`] task without applying the <<toolchains.adoc#toolchains,Java Toolchains>> plugin will result in an error.

To fix this, explicitly apply the `jvm-toolchains` plugin:

====
[.multi-language-sample]
=====
.build.gradle.kts
[source,kotlin]
----
plugins {
    id("jvm-toolchains")
}
----
=====
[.multi-language-sample]
=====
.build.gradle
[source,groovy]
----
plugins {
    id 'jvm-toolchains'
}
----
=====
====

TIP: The `jvm-toolchains` plugin is automatically applied by the <<java_library_plugin.adoc#java_library_plugin,Java Library Plugin>> and other JVM-related plugins.
If you are already applying one of those, no further action is needed.

[[changes_8.14]]
== Upgrading from 8.13 and earlier

=== Potential breaking changes

==== The Gradle Wrapper is now an executable JAR

The Gradle Wrapper JAR has been converted into an executable JAR.
This means it now includes a `Main-Class` attribute, allowing it to be launched using the `-jar` option instead of specifying a classpath and main class manually.

When you update the wrapper scripts using the `gradle wrapper` or `./gradlew wrapper` command, the wrapper JAR will be updated automatically to reflect this change.

==== Changes to `Settings` defaults

The incubating `Settings.getDefaults()` method, introduced in Gradle 8.10, has been removed.
Use the `Settings.defaults(Action<SharedModelDefaults>)` method instead, which accepts a lambda.

This change allows default values to be interpreted in the context of individual projects rather than at the `Settings` level.

==== Upgrade to Guava 33.4.6

Guava has been updated from version 32.1.2 to 33.4.6.
This release deprecates several core features, including `Charsets`.
For full details, see the https://github.com/google/guava/releases[Guava release notes].

==== `EclipseClasspath.baseSourceOutputDir` is now a `DirectoryProperty`

The incubating `EclipseClasspath.baseSourceOutputDir` was previously declared as a `Property<File>`.
It has now been correctly updated to a `DirectoryProperty` to reflect the intended type.

==== Upgrade to Groovy 3.0.24

Groovy has been updated to https://groovy-lang.org/changelogs/changelog-3.0.24.html[Groovy 3.0.24].

Since the previous version was 3.0.22, this includes changes for https://groovy-lang.org/changelogs/changelog-3.0.23.html[Groovy 3.0.23] as well.

==== Upgrade to JaCoCo 0.8.13

JaCoCo has been updated to https://www.jacoco.org/jacoco/trunk/doc/changes.html[0.8.13].

<<<<<<< HEAD
==== `JavaExec` now uses the toolchain from the `java` extension by default

Previously, the `JavaExec` task used the same Java version as the Gradle process itself.
Starting in Gradle 9.0, when the `java-base` plugin is applied, `JavaExec` will instead default to the Java toolchain configured in the `java` extension.
You can override the toolchain explicitly in the `JavaExec` task configuration if needed.
=======
==== Upgrade to SLF4J 2.0.17

SLF4J has been updated from 1.7.36 to https://www.slf4j.org/news.html#2.0.17[2.0.17].
>>>>>>> f2f5c6ac

=== Deprecations

[[null-attribute-lookup]]
==== Looking up attributes using `null` keys is deprecated

Passing `null` to link:{javadocPath}/org/gradle/api/attributes/AttributeContainer.html#getAttribute(org.gradle.api.attributes.Attribute)[`getAttribute(Attribute)`] is now explicitly deprecated.

Previously, this would silently return `null`.
Now, a deprecation warning is emitted.
There should be no need to perform lookups with `null` keys in an `AttributeContainer`.

[[deprecated_string_to_enum_coercion_for_rich_properties]]
==== Groovy string-to-enum coercion for Property types is deprecated

Groovy supports link:https://groovy-lang.org/semantics.html#_string_to_enum_coercion[string-to-enum coercion].
Assigning a `String` to a `Property<T>` where `T` is an enum is now deprecated.
This will become an error in Gradle 10.0.

This deprecation only affects plugins written in Groovy using the Groovy DSL.

[[antgroovydoc]]
==== `Groovydoc.getAntGroovydoc()` and `org.gradle.api.internal.tasks.AntGroovydoc` have been deprecated

These internal APIs were inadvertently exposed and are now deprecated.
They will be removed in Gradle 9.0.

[[deprecated_plugin_development_methods]]
==== Deprecated methods in `GradlePluginDevelopmentExtension`

The constructor for `GradlePluginDevelopmentExtension` and its `pluginSourceSet` method are now deprecated.

These methods should not be used directly, they are intended to be configured solely by the Gradle Plugin Development plugin.
Only the main source set is supported for plugin development.

These methods will be removed in Gradle 9.0.

[[deprecated_collection_methods_warn]]
==== Deprecated collections in `IdeaModule` now emit warnings

The `testResourcesDirs` and `testSourcesDirs` properties in `org.gradle.plugins.ide.idea.model.IdeaModule` were marked `@Deprecated` in Gradle 7.6, but no warnings were emitted until now.

Gradle now emits deprecation warnings when these properties are used.
They will be removed in Gradle 9.0.

[[undeprecated_fork_options_java_home]]
==== The `ForkOptions.getJavaHome()` and `ForkOptions.setJavaHome()` methods are no longer deprecated

These methods were deprecated in Gradle 8.11, but are no longer deprecated, as they do not yet have stable replacements.

[[deprecated_startparameter_is_configuration_cache_requested]]
==== Deprecated `StartParameter.isConfigurationCacheRequested` now emits warnings

The `isConfigurationCacheRequested` property in `StartParameter` was marked `@Deprecated` in Gradle 8.5, but no warnings were emitted until now.

Gradle now emits deprecation warnings when this property is used.
It will be removed in Gradle 10.0.

Since Gradle 8.5, the same information can be obtained via the `BuildFeatures` service using `configurationCache.requested` property.

[[undeprecated_configuration_uasge]]
==== Deprecated configuration usages are no longer deprecated

Starting in 8.0, adding an artifact to a configuration that is neither resolvable nor consumable was deprecated.  This deprecation was overly broad and also captured certain valid usages.  It has been removed in Gradle 8.14.

[[changes_8.13]]
== Upgrading from 8.12 and earlier

=== Potential breaking changes

==== Changes to JvmTestSuite

The `testType` property was removed from link:{javadocPath}/org/gradle/api/plugins/jvm/JvmTestSuite.html[JvmTestSuite] and both the `TestSuiteTargetName` and `TestSuiteType` attributes have been removed.
Test reports and JaCoCo reports can now be aggregated between projects by specifying the name of the test suite in the target project to aggregate.

See below for additional details.

==== Changes to Test Report Aggregation and Jacoco Aggregation

Several changes have been made to the incubating <<test_report_aggregation_plugin#test_report_aggregation_plugin,Test Report Aggregation>> and <<jacoco_report_aggregation_plugin.adoc#jacoco_report_aggregation_plugin,JaCoCo Report Aggregation>> plugins.

The plugins now create a single test results variant for each test suite, containing all test results for the entire suite, instead of one variant for each test target.
This change allows the aggregation plugins to aggregate test suites with multiple targets, where previously this would result in an ambiguous variant selection error.

In the future, as we continue to develop these plugins, we plan to once again create one results variant per test suite target, allowing test results from certain targets to be explicitly aggregated.

The `testType` property on link:{javadocPath}/org/gradle/testing/jacoco/plugins/JacocoCoverageReport.html[JacocoCoverageReport] and link:{javadocPath}/org/gradle/api/tasks/testing/AggregateTestReport.html[AggregateTestReport] has been removed and replaced with a new `testSuiteName` property:

Previously:

[source,kotlin]
----
reporting {
    reports {
        val testCodeCoverageReport by creating(JacocoCoverageReport::class) {
            testType = TestSuiteType.UNIT_TEST
        }
    }
}
----

Now:

[source,kotlin]
----
reporting {
    reports {
        val testCodeCoverageReport by creating(JacocoCoverageReport::class) {
            testSuiteName = "test"
        }
    }
}
----

==== Changed behavior when calling `BuildLauncher.addJvmArguments`

Issue (link:https://github.com/gradle/gradle/issues/31462[#31426]) was fixed, that caused `BuildLauncher.addJvmArguments` to override flags coming from the `org.gradle.jvmargs` system property.
Please ensure that you are not relying on this behavior when upgrading to Gradle 8.13.
If system properties needs to be overridden, `BuildLauncher.setJvmArguments` should be used instead.

[source,kotlin]
----
val buildLauncher: BuildLauncher = connector.connect().newBuild()
buildLauncher.setJvmArguments("-Xmx2048m", "-Dmy.custom.property=value")
----

==== Upgrade to ASM 9.7.1

ASM was upgraded from 9.6 to https://asm.ow2.io/versions.html[9.7.1] to ensure earlier compatibility for Java 24.

==== Source level deprecation of Project.task methods

Eager task creation methods on link:{javadocPath}/org/gradle/api/Project.html#task(java.lang.String)[the `Project` interface] have been marked `@Deprecated` and will generate compiler and IDE warnings when used in build scripts or plugin code.
There is not yet a Gradle deprecation warning emitted for their use.

However, if the build is configured to fail on warnings during Kotlin script or plugin code compilation, this change may cause the build to fail.

A standard Gradle deprecation warning will be printed upon use when these methods are fully deprecated in a future version.

=== Deprecations

==== Recursively querying `AttributeContainer` in lazy provider

In Gradle 9.0, querying the contents of an `AttributeContainer` from within an attribute value provider of the same container will become an error.

The following example showcases the forbidden behavior:

[source,java]
----
AttributeContainer container = getAttributeContainer();
Attribute<String> firstAttribute = Attribute.of("first", String.class);
Attribute<String> secondAttribute = Attribute.of("second", String.class);
container.attributeProvider(firstAttribute, project.getProviders().provider(() -> {
    // Querying the contents of the container within an attribute value provider
    // will become an error.
    container.getAttribute(secondAttribute);
    return "first";
}));
----

[[deprecated_transform_configuration_exception]]
==== Deprecated `org.gradle.api.artifacts.transform.VariantTransformConfigurationException`

There is no good public use case for this exception, and it is not intended to be thrown by users.
It will be replaced by `org.gradle.api.internal.artifacts.transform.VariantTransformConfigurationException` for internal use only in Gradle 9.0.

[[deprecated_update_daemon_jvm]]
==== Deprecated properties in the incubating `UpdateDaemonJvm`

The following properties of `UpdateDaemonJvm` are now deprecated:

* `jvmVersion`
* `jvmVendor`

They are replaced by `languageVersion` and `vendor` respectively.
This allows the configuration of a Java toolchain spec and the `UpdateDaemonJvm` task to be interchangeable.

Note that due to the change of type for the vendor property, executing `updateDaemonJvm` with the `jvmVendor` property will result in the task failing.
See <<gradle_daemon.adoc#sec:specifying_a_jvm_vendor,the documentation>> for the new configuration option.

[[groovy_boolean_properties]]
==== Declaring boolean properties with `is`-prefix and `Boolean` types

Gradle property names are derived by following the Java Bean specification with one exception.
Gradle recognizes methods with a `Boolean` return type and a `is`-prefix as a boolean property. This is behavior inherited from Groovy originally.
Groovy 4 more closely follows the Java Bean specification and link:https://issues.apache.org/jira/browse/GROOVY-10708[no longer supports this exception].

Gradle will emit a deprecation warning when it detects that a boolean property is derived from a method with a `Boolean` return type and `is`-prefix.
In Gradle 9.0, these methods will no longer be treated as defining a Gradle property. This may cause tasks to be considered up-to-date, even when a `Boolean` property appears to be an input.

There are two options to fix this:

1. Introduce a new method that starts with `get` instead of `is` which has the same behavior. The old method does not need to be removed (in order to preserve binary compatibility), but may need
adjustments as indicated below.
** It is recommended to deprecate the `is-` method, and then remove it in a future major version.
2. Change the type of the property (both get and set) to `boolean`. *This is a breaking change.*

For task input properties using the first option, you should also annotate the old `is-` method with `@Deprecated` and `@ReplacedBy` to ensure it is not used by Gradle.
For example, this code:

[source,java]
----
class MyValue {
    private final Boolean property = Boolean.TRUE;

    @Input
    Boolean isProperty() { return property; }
}
----

Should be replaced with the following:

[source,java]
----
class MyValue {
    private final Boolean property = Boolean.TRUE;

    @Deprecated
    @ReplacedBy("getProperty")
    Boolean isProperty() { return property; }

    @Input
    Boolean getProperty() { return property; }
}
----

[[changes_8.12]]
== Upgrading from 8.11 and earlier

=== Potential breaking changes

==== Upgrade to Kotlin 2.0.21

The embedded Kotlin has been updated from 2.0.20 to link:https://github.com/JetBrains/kotlin/releases/tag/v2.0.21[Kotlin 2.0.21].

==== Upgrade to Ant 1.10.15

Ant has been updated to https://github.com/apache/ant/blob/rel/1.10.15/WHATSNEW[Ant 1.10.15].

==== Upgrade to Zinc 1.10.4

Zinc has been updated to https://github.com/sbt/zinc/releases/tag/v1.10.4[1.10.4].

==== Swift SDK discovery

To determine the location of the Mac OS X SDK for Swift, Gradle now passes the `--sdk macosx` arguments to `xcrun`.
This is necessary because the SDK could be discovered inconsistently without this argument across different environments.

==== Source level deprecation of TaskContainer.create methods

Eager task creation methods on link:{javadocPath}/org/gradle/api/tasks/TaskContainer.html[the `TaskContainer` interface] have been marked `@Deprecated` and will generate compiler and IDE warnings when used in build scripts or plugin code.
There is not yet a Gradle deprecation warning emitted for their use.

However, if the build is configured to fail on warnings during Kotlin script or plugin code compilation, this behavior may cause the build to fail.

A standard Gradle deprecation warning will be printed upon use when these methods are fully deprecated in a future version.

=== Deprecations

[[deprecated_ambiguous_transformation_chains]]
==== Deprecated Ambiguous Transformation Chains

Previously, when at least two equal-length chains of <<artifact_transforms.adoc#sec:implementing-artifact-transforms,artifact transforms>> were available that would produce compatible variants that would each satisfy a resolution request, Gradle would arbitrarily, and silently, pick one.

Now, Gradle emits a deprecation warning that explains this situation:

[source,text]
----
There are multiple distinct artifact transformation chains of the same length that would satisfy this request. This behavior has been deprecated. This will fail with an error in Gradle 9.0.
Found multiple transformation chains that produce a variant of 'root project :' with requested attributes:
  - color 'red'
  - texture 'smooth'
Found the following transformation chains:
  - From configuration ':squareBlueSmoothElements':
      - With source attributes:
          - artifactType 'txt'
          - color 'blue'
          - shape 'square'
          - texture 'smooth'
      - Candidate transformation chains:
          - Transformation chain: 'ColorTransform':
              - 'BrokenColorTransform':
                  - Converts from attributes:
                      - color 'blue'
                      - texture 'smooth'
                  - To attributes:
                      - color 'red'
          - Transformation chain: 'ColorTransform2':
              - 'BrokenColorTransform2':
                  - Converts from attributes:
                      - color 'blue'
                      - texture 'smooth'
                  - To attributes:
                      - color 'red'
 Remove one or more registered transforms, or add additional attributes to them to ensure only a single valid transformation chain exists.
----

In such a scenario, Gradle has no way to know which of the two (or more) possible transformation chains should be used.
Picking an arbitrary chain can lead to inefficient performance or unexpected behavior changes when seemingly unrelated parts of the build are modified.
This is potentially a very complex situation and the message now fully explains the situation by printing all the registered transforms in order, along with their source (input) variants for each candidate chain.

When encountering this type of failure, build authors should either:

1. Add additional, distinguishing attributes when registering transforms present in the chain, to ensure that only a single chain will be selectable to satisfy the request
2. Request additional attributes to disambiguate which chain is selected (if they result in non-identical final attributes)
3. Remove unnecessary registered transforms from the build

This will become an error in Gradle 9.0.

[[init_must_run_alone]]
==== `init` must run alone

The <<build_init_plugin.adoc#sec:build_init_tasks, `init` task>> must run by itself.
This task should not be combined with other tasks in a single Gradle invocation.

Running `init` in the same invocation as other tasks will become an error in Gradle 9.0.

For instance, this wil *not* be allowed:

[source,bash]
----
> gradlew init tasks
----

[[task_project]]
==== Calling `Task.getProject()` from a task action

Calling link:{javadocPath}/org/gradle/api/Task.html#getProject--[Task.getProject()] from a task action at execution time is now deprecated and will be made an error in Gradle 10.0.
This method can still be used during configuration time.

The deprecation is only issued if the configuration cache is **not** enabled.
When the configuration cache is enabled, calls to link:{javadocPath}/org/gradle/api/Task.html#getProject--[Task.getProject()] are reported as configuration cache problems instead.

This deprecation was originally introduced in <<upgrading_version_7.adoc#task_project, Gradle 7.4>> but was only issued when the <<configuration_cache#config_cache:stable,`STABLE_CONFIGURATION_CACHE`>> feature flag was enabled. That feature flag no longer controls this deprecation.
This is another step towards moving users away from idioms that are incompatible with the configuration cache, which will become the only mode supported by Gradle in a future release.

Please refer to the <<configuration_cache#config_cache:requirements:use_project_during_execution, configuration cache documentation>> for alternatives to invoking `Task.getProject()` at execution time that are compatible with the configuration cache.

[[groovy_space_assignment_syntax]]
==== Groovy "space assignment" syntax

Currently, there are multiple ways to set a property with Groovy DSL syntax:

[source,properties]
----
propertyName = value
setPropertyName(value)
setPropertyName value
propertyName(value)
propertyName value
----

The latter one, "space-assignment", is a Gradle-specific feature that is not part of the Groovy language.
In regular Groovy, this is just a method call: `propertyName(value)`, and Gradle generates `propertyName` method in the runtime if this method hasn't been present already.
This feature may be a source of confusion (especially for new users) and adds an extra layer of complexity for users and the Gradle codebase without providing any significant value.
Sometimes, classes declare methods with the same name, and these may even have semantics that are different from a plain assignment.

These generated methods are now deprecated and will be removed in Gradle 10.0, and both `propertyName value` and `propertyName(value)` will stop working unless the explicit method `propertyName` is defined.
Use explicit assignment `propertyName = value` instead.

For explicit methods, consider using the `propertyName(value)` syntax instead of `propertyName value` for clarity.
For example, `jvmArgs "some", "arg"` can be replaced with `jvmArgs("some", "arg")` or with `jvmArgs = ["some", "arg"]` for `Test` tasks.

If you have a big project, to replace occurrences of space-assignment syntax you can use, for example, the following `sed` command:

[source,text]
----
find . -name 'build.gradle' -type f -exec sed -i.bak -E 's/([^A-Za-z]|^)(replaceme)[ \t]*([^= \t{])/\1\2 = \3/g' {} +
----

You should replace `replaceme` with one or more property names you want to replace, separated by `|`, e.g. `(url|group)`.

[[dependency-insight-report-task-get-dependency-spec]]
==== DependencyInsightReportTask.getDependencySpec

The method was deprecated because it was not intended for public use in build scripts.

[[reporting-base-dir]]
==== ReportingExtension.baseDir

`ReportingExtension.getBaseDir()`, ``ReportingExtension.setBaseDir(File)`, and `ReportingExtension.setBaseDir(Object)` were deprecated.
They should be replaced with `ReportingExtension.getBaseDirectory()` property.

[[changes_8.11]]
== Upgrading from 8.10 and earlier

=== Potential breaking changes

==== Upgrade to Kotlin 2.0.20

The embedded Kotlin has been updated from 1.9.24 to link:https://github.com/JetBrains/kotlin/releases/tag/v2.0.20[Kotlin 2.0.20].
Also see the link:https://github.com/JetBrains/kotlin/releases/tag/v2.0.10[Kotlin 2.0.10] and link:https://github.com/JetBrains/kotlin/releases/tag/v2.0.0[Kotlin 2.0.0] release notes.

The default `kotlin-test` version in JVM test suites has been upgraded to 2.0.20 as well.

Kotlin DSL scripts are still compiled with Kotlin language version set to 1.8 for backward compatibility.

==== Gradle daemon JVM configuration via toolchain

The type of the property `UpdateDaemonJvm.jvmVersion` is now `Property<JavaLanguageVersion>`.

If you configured the task in a build script, you will need to replace:

`jvmVersion = JavaVersion.VERSION_17`

With:

`jvmVersion = JavaLanguageVersion.of(17)`

Using the CLI options to configure which JVM version to use for the Gradle Daemon has no impact.

==== Name matching changes

The name-matching logic has been updated to treat numbers as word boundaries for camelCase names.
Previously, a request like `unique` would match both `uniqueA` and `unique1`.
Such a request will now fail due to ambiguity. To avoid issues, use the exact name instead of a shortened version.

This change impacts:

- Task selection
- Project selection
- Configuration selection in dependency report tasks

=== Deprecations

[[deprecated_fork_options_java_home]]
==== Deprecated JavaHome property of ForkOptions

The link:{javadocPath}/org/gradle/api/tasks/compile/ForkOptions.html#getJavaHome()-[JavaHome] property of the `ForkOptions` type has been deprecated and will be removed in Gradle 9.0.

Use <<toolchains.adoc#sec:consuming,JVM Toolchains>>, or the link:{javadocPath}/org/gradle/api/tasks/compile/ForkOptions.html#getExecutable()-[executable] property instead.

NOTE: This deprecation was later link:#undeprecated_fork_options_java_home[removed], and for Gradle versions starting with 8.14, these methods will no longer throw deprecation warnings.

[[mutating_buildscript_configurations]]
==== Deprecated mutating buildscript configurations

Starting in Gradle 9.0, mutating configurations in a script's link:{javadocPath}/org/gradle/api/Script.html#buildscript-groovy.lang.Closure-[buildscript] block will result in an error.
This applies to project, settings, init, and standalone scripts.

The buildscript configurations block is only intended to control buildscript classpath resolution.

Consider the following script that creates a new buildscript configuration in a Settings script and resolves it:

[source,kotlin]
----
buildscript {
    configurations {
        create("myConfig")
    }
    dependencies {
        "myConfig"("org:foo:1.0")
    }
}

val files = buildscript.configurations["myConfig"].files
----

This pattern is sometimes used to resolve dependencies in Settings, where there is no other way to obtain a Configuration.
Resolving dependencies in this context is not recommended.
Using a detached configuration is a possible but discouraged alternative.

The above example can be modified to use a detached configuration:

[source,kotlin]
----
val myConfig = buildscript.configurations.detachedConfiguration(
    buildscript.dependencies.create("org:foo:1.0")
)

val files = myConfig.files
----

[[selecting_variant_by_configuration_name]]
==== Selecting Maven variants by configuration name

Starting in Gradle 9.0, selecting variants by name from non-Ivy external components will be forbidden.

Selecting variants by name from local components will still be permitted; however, this pattern is discouraged.
Variant aware dependency resolution should be preferred over selecting variants by name for local components.

The following dependencies will fail to resolve when targeting a non-Ivy external component:

[source,groovy]
----
dependencies {
    implementation(group: "com.example", name: "example", version: "1.0", configuration: "conf")
    implementation("com.example:example:1.0") {
        targetConfiguration = "conf"
    }
}
----

[[adding_to_configuration_container]]
==== Deprecated manually adding to configuration container

Starting in Gradle 9.0, manually adding configuration instances to a configuration container will result in an error.
Configurations should only be added to the container through the eager or lazy factory methods.
Detached configurations and copied configurations should not be added to the container.

Calling the following methods on link:{javadocPath}/org/gradle/api/artifacts/ConfigurationContainer.html[ConfigurationContainer] will be forbidden:
- add(Configuration)
- addAll(Collection)
- addLater(Provider)
- addAllLater(Provider)

[[deprecate_get_dependency_project]]
==== Deprecated `ProjectDependency#getDependencyProject()`

The `link:{javadocPath}/org/gradle/api/artifacts/ProjectDependency.html[ProjectDependency]#getDependencyProject()` method has been deprecated and will be removed in Gradle 9.0.

Accessing the mutable project instance of other projects should be avoided.

To discover details about all projects that were included in a resolution, inspect the full link:{javadocPath}/org/gradle/api/artifacts/result/ResolutionResult.html[ResolutionResult].
Project dependencies are exposed in the link:{javadocPath}/org/gradle/api/artifacts/result/DependencyResult.html[DependencyResult].
See the user guide section on <<graph_resolution.adoc#dependency-graph-resolution,programmatic dependency resolution>> for more details on this API.
This is the only reliable way to find all projects that are used in a resolution.
Inspecting only the declared `ProjectDependency`s may miss transitive or substituted project dependencies.

To get the identity of the target project, use the new Isolated Projects safe project path method: link:{javadocPath}/org/gradle/api/artifacts/ProjectDependency.html#getPath()[`ProjectDependency#getPath()`].

To access or configure the target project, consider this direct replacement:

[source,kotlin]
----
val projectDependency: ProjectDependency = getSomeProjectDependency()

// Old way:
val someProject = projectDependency.dependencyProject

// New way:
val someProject = project.project(projectDependency.path)
----

This approach will not fetch project instances from different builds.

[[deprecate_legacy_configuration_get_files]]
==== Deprecated `ResolvedConfiguration.getFiles()` and `LenientConfiguration.getFiles()`

The link:{javadocPath}/org/gradle/api/artifacts/ResolvedConfiguration.html#getFiles()[ResolvedConfiguration.getFiles()] and link:{javadocPath}/org/gradle/api/artifacts/LenientConfiguration.html#getFiles()[LenientConfiguration.getFiles()] methods have been deprecated and will be removed in Gradle 9.0.

These deprecated methods do not track task dependencies, unlike their replacements.

[source,kotlin]
----
val deprecated: Set<File> = conf.resolvedConfiguration.files
val replacement: FileCollection = conf.incoming.files

val lenientDeprecated: Set<File> = conf.resolvedConfiguration.lenientConfiguration.files
val lenientReplacement: FileCollection = conf.incoming.artifactView {
    isLenient = true
}.files
----

[[deprecated_abstract_options]]
==== Deprecated `AbstractOptions`

The `AbstractOptions` class has been deprecated and will be removed in Gradle 9.0.
All classes extending `AbstractOptions` will no longer extend it.

As a result, the `AbstractOptions#define(Map)` method will no longer be present.
This method exposes a non-type-safe API and unnecessarily relies on reflection.
It can be replaced by directly setting the properties specified in the map.

Additionally, `CompileOptions#fork(Map)`, `CompileOptions#debug(Map)`, and `GroovyCompileOptions#fork(Map)`, which depend on `define`, are also deprecated for removal in Gradle 9.0.

Consider the following example of the deprecated behavior and its replacement:

[source,groovy]
----
tasks.withType(JavaCompile) {
    // Deprecated behavior
    options.define(encoding: 'UTF-8')
    options.fork(memoryMaximumSize: '1G')
    options.debug(debugLevel: 'lines')

    // Can be replaced by
    options.encoding = 'UTF-8'

    options.fork = true
    options.forkOptions.memoryMaximumSize = '1G'

    options.debug = true
    options.debugOptions.debugLevel = 'lines'
}
----

[[deprecated_content_equals]]
==== Deprecated `Dependency#contentEquals(Dependency)`

The `Dependency#contentEquals(Dependency)` method has been deprecated and will be removed in Gradle 9.0.

The method was originally intended to compare dependencies based on their actual target component, regardless of whether they were of different dependency type.
The existing method does not behave as specified by its Javadoc, and we do not plan to introduce a replacement that does.

Potential migrations include using `Object.equals(Object)` directly, or comparing the fields of dependencies manually.

[[deprecated_project_exec]]
==== Deprecated `Project#exec` and `Project#javaexec`

The `Project#exec(Closure)`, `Project#exec(Action)`, `Project#javaexec(Closure)`, `Project#javaexec(Action)` methods have been deprecated and will be removed in Gradle 9.0.

These methods are scheduled for removal as part of the ongoing effort to make writing configuration-cache-compatible code easier.
There is no way to use these methods without breaking configuration cache requirements so it is recommended to migrate to a compatible alternative.
The appropriate replacement for your use case depends on the context in which the method was previously called.

At execution time, for example in `@TaskAction` or `doFirst`/`doLast` callbacks, the use of `Project` instance is not allowed when the configuration cache is enabled.
To run external processes, tasks should use an <<service_injection.adoc#execoperations, injected `ExecOperation`>> service, which has the same API and can act as a drop-in replacement.
The standard Java/Groovy/Kotlin process APIs, like `java.lang.ProcessBuilder` can be used as well.

At configuration time, only special Provider-based APIs must be used to run external processes when the configuration cache is enabled.
You can use link:{javadocPath}/org/gradle/api/provider/ProviderFactory.html#exec(org.gradle.api.Action)[`ProviderFactory.exec`] and
link:{javadocPath}/org/gradle/api/provider/ProviderFactory.html#javaexec(org.gradle.api.Action)[`ProviderFactory.javaexec`] to obtain the output of the process.
A custom link:{javadocPath}/org/gradle/api/provider/ValueSource.html[`ValueSource`] implementation can be used for more sophisticated scenarios.
The <<configuration_cache.adoc#config_cache:requirements:external_processes, configuration cache guide>> has a more elaborate example of using these APIs.

[[detached_configurations_cannot_extend]]
==== Detached Configurations should not use `extendsFrom`

link:{javadocPath}/org/gradle/api/artifacts/ConfigurationContainer.html#detachedConfiguration(org.gradle.api.artifacts.Dependency...)[Detached configurations] should not extend other configurations using `link:{javadocPath}/org/gradle/api/artifacts/Configuration.html#extendsFrom(org.gradle.api.artifacts.Configuration...)[extendsFrom]`.

This behavior has been deprecated and will become an error in Gradle 9.0.

To create extension relationships between configurations, you should change to using non-detached configurations created via the other factory methods present in the project's `link:{javadocPath}/org/gradle/api/artifacts/ConfigurationContainer.html)[ConfigurationContainer]`.

[[deprecated_use_logger]]
==== Deprecated customized Gradle logging

The link:{javadocPath}/org/gradle/api/invocation/Gradle.html#useLogger(java.lang.Object)[Gradle#useLogger(Object)] method has been deprecated and will be removed in Gradle 9.0.

This method was originally intended to customize logs printed by Gradle.
However, it only allows intercepting a subset of the logs and cannot work with the <<configuration_cache#config_cache:requirements:build_listeners,configuration cache>>.
We do not plan to introduce a replacement for this feature.

[[deprecated_nested_properties_setters]]
==== Unnecessary options on compile options and doc tasks have been deprecated

Gradle's API allowed some properties that represented nested groups of properties to be replaced wholesale with a setter method.
This was awkward and unusual to do and would sometimes require the use of internal APIs.
The setters for these properties will be removed in Gradle 9.0 to simplify the API and ensure consistent behavior.
Instead of using the setter method, these properties should be configured by calling the getter and configuring the object directly or using the convenient configuration method.
For example, in `CompileOptions`, instead of calling the `setForkOptions` setter, you can call `getForkOptions()` or `forkOptions(Action)`.

The affected properties are:

- link:{javadocPath}/org/gradle/api/tasks/compile/CompileOptions.html#getDebugOptions()[CompileOptions.getDebugOptions]
- link:{javadocPath}/org/gradle/api/tasks/compile/CompileOptions.html#getForkOptions()[CompileOptions.getForkOptions]
- link:{javadocPath}/org/gradle/api/tasks/compile/GroovyCompileOptions.html#getForkOptions()[GroovyCompileOptions.getForkOptions]
- link:{javadocPath}/org/gradle/api/tasks/scala/ScalaDoc.html#getScalaDocOptions()[ScalaDoc.getScalaDocOptions]
- link:{javadocPath}/org/gradle/language/scala/tasks/BaseScalaCompileOptions.html#getForkOptions()[BaseScalaCompileOptions.getForkOptions]
- link:{javadocPath}/org/gradle/language/scala/tasks/BaseScalaCompileOptions.html#getIncrementalOptions()[BaseScalaCompileOptions.getIncrementalOptions]

[[deprecated_javadoc_verbose]]
==== Deprecated `Javadoc.isVerbose()` and `Javadoc.setVerbose(boolean)`

These methods on link:{javadocPath}/org/gradle/api/tasks/javadoc/Javadoc.html[Javadoc] have been deprecated and will be removed in Gradle 9.0.

- link:{javadocPath}/org/gradle/api/tasks/javadoc/Javadoc.html#isVerbose()[isVerbose()] is replaced by link:{javadocPath}/org/gradle/external/javadoc/MinimalJavadocOptions.html#isVerbose()[getOptions().isVerbose()]
- Calling link:{javadocPath}/org/gradle/api/tasks/javadoc/Javadoc.html#setVerbose(boolean)[setVerbose(boolean)] with `true` is replaced by link:{javadocPath}/org/gradle/external/javadoc/MinimalJavadocOptions.html#verbose()[getOptions().verbose()]
- Calling `setVerbose(false)` did nothing.

[[changes_8.10]]
== Upgrading from 8.9 and earlier

=== Potential breaking changes

==== `JavaCompile` tasks may fail when using a JRE even if compilation is not necessary

The `JavaCompile` tasks may sometimes fail when using a JRE instead of a JDK.
This is due to changes in the toolchain resolution code, which enforces the presence of a compiler when one is requested.
The `java-base` plugin uses the `JavaCompile` tasks it creates to determine the default source and target compatibility when `sourceCompatibility`/`targetCompatibility` or `release` are not set.
With the new enforcement, the absence of a compiler causes this to fail when only a JRE is provided, even if no compilation is needed (e.g., in projects with no sources).

This can be fixed by setting the `sourceCompatibility`/`targetCompatibility` explicitly in the `java` extension, or by setting `sourceCompatibility`/`targetCompatibility` or `release` in the relevant task(s).

==== Upgrade to Kotlin 1.9.24

The embedded Kotlin has been updated from 1.9.23 to link:https://github.com/JetBrains/kotlin/releases/tag/v1.9.24[Kotlin 1.9.24].

==== Upgrade to Ant 1.10.14

Ant has been updated to https://archive.apache.org/dist/ant/RELEASE-NOTES-1.10.14.html[Ant 1.10.14].

==== Upgrade to JaCoCo 0.8.12

JaCoCo has been updated to https://www.jacoco.org/jacoco/trunk/doc/changes.html[0.8.12].

==== Upgrade to Groovy 3.0.22

Groovy has been updated to https://groovy-lang.org/changelogs/changelog-3.0.22.html[Groovy 3.0.22].

=== Deprecations

[[minimum_daemon_jvm_version]]
==== Running Gradle on older JVMs

Starting in Gradle 9.0, Gradle will require JVM 17 or later to run. Most Gradle APIs will be compiled to target JVM 17 bytecode.

Gradle will still support compiling Java code to target JVM version 6 or later.
The <<building_java_projects.adoc#sec:java_cross_compilation,target JVM version>> of the compiled code can be configured separately from the JVM version used to run Gradle.

All Gradle clients (wrapper, launcher, Tooling API and TestKit) will remain compatible with JVM 8 and will be compiled to target JVM 8 bytecode. Only the Gradle daemon will require JVM 17 or later.
These clients can be configured to run Gradle builds with a different JVM version than the one used to run the client:

- Using <<gradle_daemon#sec:daemon_jvm_criteria,Daemon JVM criteria>> (an incubating feature)
- Setting the `org.gradle.java.home` <<build_environment.adoc#sec:gradle_configuration_properties,Gradle property>>
- Using the link:{javadocPath}/org/gradle/tooling/ConfigurableLauncher.html#setJavaHome(java.io.File)[ConfigurableLauncher#setJavaHome] method on the Tooling API

Alternatively, the `JAVA_HOME` environment variable can be set to a JVM 17 or newer, which will run both the client and daemon with the same version of the JVM.

Running Gradle builds with <<gradle_daemon#sec:disabling_the_daemon,--no-daemon>> or using link:{javadocPath}/org/gradle/testfixtures/ProjectBuilder.html[ProjectBuilder] in tests will require JVM version 17 or later.
The worker API will remain compatible with JVM 8, and running JVM tests will require JVM 8.

We decided to upgrade the minimum version of the Java runtime for a number of reasons:

- Dependencies are beginning to drop support for older versions and may not release security patches.
- Significant language improvements between Java 8 and Java 17 cannot be used without upgrading.
- Some of the most popular plugins already require JVM 17 or later.
- Download metrics for Gradle distributions show that JVM 17 is widely used.

[[consuming_non_consumable_variants_from_ivy_component]]
==== Deprecated consuming non-consumable configurations from Ivy

In prior versions of Gradle, it was possible to consume non-consumable configurations of a project using published Ivy metadata.
An Ivy dependency may sometimes be substituted for a project dependency, either explicitly through the `link:{groovyDslPath}/org.gradle.api.artifacts.DependencySubstitutions.html[DependencySubstitutions]` API or through included builds.
When this happens, configurations in the substituted project could be selected that were marked as non-consumable.

Consuming non-consumable configurations in this manner is deprecated and will result in an error in Gradle 9.0.

[[extending_configurations_in_same_project]]
==== Deprecated extending configurations in the same project

In prior versions of Gradle, it was possible to extend a configuration in a different project.

The hierarchy of a Project's configurations should not be influenced by configurations in other projects.
Cross-project hierarchies can lead to unexpected behavior when configurations are extended in a way that is not intended by the configuration's owner.

Projects should also never access the mutable state of another project.
Since Configurations are mutable, extending configurations across project boundaries restricts the parallelism that Gradle can apply.

Extending configurations in different projects is deprecated and will result in an error in Gradle 9.0.

[[changes_8.9]]
== Upgrading from 8.8 and earlier

=== Potential breaking changes

==== Change to toolchain provisioning

In previous versions of Gradle, toolchain provisioning could leave a partially provisioned toolchain in place **with a marker file indicating that the toolchain was fully provisioned**.
This could lead to strange behavior with the toolchain.
In Gradle 8.9, the toolchain is fully provisioned before the marker file is written.
However, to not detect potentially broken toolchains, a different marker file (`.ready`) is used.
This means all your existing toolchains will be re-provisioned the first time you use them with Gradle 8.9.
Gradle 8.9 also writes the old marker file (`provisioned.ok`) to indicate that the toolchain was fully provisioned.
This means that if you return to an older version of Gradle, an 8.9-provisioned toolchain will **not** be re-provisioned.

==== Upgrade to Kotlin 1.9.23

The embedded Kotlin has been updated from 1.9.22 to link:https://github.com/JetBrains/kotlin/releases/tag/v1.9.23[Kotlin 1.9.23].

==== Change the encoding of daemon log files

In previous versions of Gradle, the daemon log file, located at `$<<directory_layout.adoc#dir:gradle_user_home,GRADLE_USER_HOME>>/daemon/{gradleVersion}/`, was encoded with the default JVM encoding.
This file is now always encoded with UTF-8 to prevent clients who may use different default encodings from reading data incorrectly.
This change may affect third-party tools trying to read this file.

==== Compiling against Gradle implementation classpath

In previous versions of Gradle, Java projects that had no declared dependencies could implicitly compile against Gradle's runtime classes.
This means that some projects were able to compile without any declared dependencies even though they referenced Gradle runtime classes.
This situation is unlikely to arise in projects since IDE integration and test execution would be compromised.
However, if you need to utilize the Gradle API, declare a `gradleApi` dependency or apply the `java-gradle-plugin` plugin.

==== Configuration cache implementation packages now under `org.gradle.internal`

References to Gradle types not part of the public API should be avoided, as their direct use is unsupported.
Gradle internal implementation classes may suffer breaking changes (or be renamed or removed) from one version to another without warning.

Users need to distinguish between the API and internal parts of the Gradle codebase.
This is typically achieved by including `internal` in the implementation package names.
However, before this release, the configuration cache subsystem did not follow this pattern.

To address this issue, all code initially under the `org.gradle.configurationcache*` packages has been moved to new internal packages (`org.gradle.internal.*`).

=== File-system watching on macOS 11 (Big Sur) and earlier is disabled

Since Gradle 8.8, file-system watching has only been supported on macOS 12 (Monterey) and later.
We added a check to automatically disable file-system watching on macOS 11 (Big Sur) and earlier versions.

==== Possible change to JDK8-based compiler output when annotation processors are used

The Java compilation infrastructure has been updated to use the <<reporting_problems.adoc#sec:reporting_problems,Problems API>>.
This change will supply the Tooling API clients with structured, rich information about compilation issues.

The feature should not have any visible impact on the usual build output, with JDK8 being an exception.
When annotation processors are used in the compiler, the output message differs slightly from the previous ones.

The change mainly manifests itself in typename printed.
For example, Java standard types like `java.lang.String` will be reported as `java.lang.String` instead of `String`.

[[changes_8.8]]
== Upgrading from 8.7 and earlier

=== Deprecations

[[mutate_configuration_after_locking]]
==== Deprecate mutating configuration after observation

To ensure the accuracy of dependency resolution, Gradle checks that Configurations are not mutated after they have been used as part of a dependency graph.

* Resolvable configurations should not have their resolution strategy, dependencies, hierarchy, etc., modified after they have been resolved.
* Consumable configurations should not have their dependencies, hierarchy, attributes, etc. modified after they have been published or consumed as a variant.
* Dependency scope configurations should not have their dependencies, constraints, etc., modified after a configuration that extends from them is observed.

In prior versions of Gradle, many of these circumstances were detected and handled by failing the build.
However, some cases went undetected or did not trigger build failures.
In Gradle 9.0, all changes to a configuration, once observed, will become an error.
After a configuration of any type has been observed, it should be considered immutable.
This validation covers the following properties of a configuration:

* Resolution Strategy
* Dependencies
* Constraints
* Exclude Rules
* Artifacts
* Role (consumable, resolvable, dependency scope)
* Hierarchy (`extendsFrom`)
* Others (Transitive, Visible)

Starting in Gradle 8.8, a deprecation warning will be emitted in cases that were not already an error.
Usually, this deprecation is caused by mutating a configuration in a link:{javadocPath}/org/gradle/api/artifacts/ResolvableDependencies.html#beforeResolve-org.gradle.api.Action-[`beforeResolve`] hook.
This hook is only executed after a configuration is fully resolved but not when it is partially resolved for computing task dependencies.

Consider the following code that showcases the deprecated behavior:

=====
[.multi-language-sample]
======
.build.gradle.kts
[source,kotlin]
----
plugins {
    id("java-library")
}

configurations.runtimeClasspath {
    // `beforeResolve` is not called before the configuration is partially resolved for
    // build dependencies, but only before a full graph resolution.
    // Configurations should not be mutated in this hook
    incoming.beforeResolve {
        // Add a dependency on `com:foo` if not already present
        if (allDependencies.none { it.group == "com" && it.name == "foo" }) {
            configurations.implementation.get().dependencies.add(project.dependencies.create("com:foo:1.0"))
        }
    }
}

tasks.register("resolve") {
    val conf: FileCollection = configurations["runtimeClasspath"]

    // Wire build dependencies
    dependsOn(conf)

    // Resolve dependencies
    doLast {
        assert(conf.files.map { it.name } == listOf("foo-1.0.jar"))
    }
}
----
======
=====

For the following use cases, consider these alternatives when replacing a `beforeResolve` hook:

* **Adding dependencies**: Use a link:{javadocPath}/org/gradle/api/artifacts/dsl/DependencyFactory.html[DependencyFactory] and `addLater` or `addAllLater` on link:{javadocPath}/org/gradle/api/artifacts/DependencySet.html[DependencySet].
* **Changing dependency versions**: Use <<using_preferred_versions,preferred version constraints>>.
* **Adding excludes**: Use <<component_metadata_rules.adoc#component-metadata-rules,Component Metadata Rules>> to adjust dependency-level excludes, or link:{javadocPath}/org/gradle/api/artifacts/Configuration.html#withDependencies-org.gradle.api.Action-[withDependencies] to add excludes to a configuration.
* **Roles**: Configuration roles should be set upon creation and not changed afterward.
* **Hierarchy**: Configuration hierarchy (`extendsFrom`) should be set upon creation. Mutating the hierarchy prior to resolution is highly discouraged but permitted within a link:{javadocPath}/org/gradle/api/artifacts/Configuration.html#withDependencies-org.gradle.api.Action-[withDependencies] hook.
* **Resolution Strategy**: Mutating a configuration's ResolutionStrategy is still permitted in a `beforeResolve` hook; however, this is not recommended.

[[deprecate_filtered_configuration_file_and_filecollection_methods]]
==== Filtered Configuration `file` and `fileCollection` methods are deprecated

In an ongoing effort to simplify the Gradle API, the following methods that support filtering based on declared dependencies have been deprecated:

On link:{javadocPath}/org/gradle/api/artifacts/Configuration.html--[Configuration]:

- `files(Dependency...)`
- `files(Spec)`
- `files(Closure)`
- `fileCollection(Dependency...)`
- `fileCollection(Spec)`
- `fileCollection(Closure)`

On link:{javadocPath}/org/gradle/api/artifacts/ResolvedConfiguration.html--[ResolvedConfiguration]:

- `getFiles(Spec)`
- `getFirstLevelModuleDependencies(Spec)`

On link:{javadocPath}/org/gradle/api/artifacts/LenientConfiguration.html--[LenientConfiguration]:

- `getFirstLevelModuleDependencies(Spec)`
- `getFiles(Spec)`
- `getArtifacts(Spec)`

To mitigate this deprecation, consider the example below that leverages the `ArtifactView`
API along with the `componentFilter` method to select a subset of a Configuration's artifacts:

====
[.multi-language-sample]
=====
.build.gradle.kts
[source,kotlin]
----
val conf by configurations.creating

dependencies {
    conf("com.thing:foo:1.0")
    conf("org.example:bar:1.0")
}

tasks.register("filterDependencies") {
    val files: FileCollection = conf.incoming.artifactView {
        componentFilter {
            when(it) {
                is ModuleComponentIdentifier ->
                    it.group == "com.thing" && it.module == "foo"
                else -> false
            }
        }
    }.files

    doLast {
        assert(files.map { it.name } == listOf("foo-1.0.jar"))
    }
}
----
=====
[.multi-language-sample]
=====
.build.gradle
[source,groovy]
----
configurations {
    conf
}

dependencies {
    conf "com.thing:foo:1.0"
    conf "org.example:bar:1.0"
}

tasks.register("filterDependencies") {
    FileCollection files = configurations.conf.incoming.artifactView {
        componentFilter {
            it instanceof ModuleComponentIdentifier
                && it.group == "com.thing"
                && it.module == "foo"
        }
    }.files

    doLast {
        assert files*.name == ["foo-1.0.jar"]
    }
}
----
=====
====

Contrary to the deprecated `Dependency` filtering methods, `componentFilter` does not consider the transitive dependencies of the component being filtered.
This allows for more granular control over which artifacts are selected.

[[deprecated_namers]]
==== Deprecated `Namer` of `Task` and `Configuration`

`Task` and `Configuration` have a link:{javadocPath}/org/gradle/api/Namer.html[`Namer`] inner class (also called `Namer`) that can be used as a common way to retrieve the name of a task or configuration.
Now that these types implement link:{javadocPath}/org/gradle/api/Named.html[`Named`], these classes are no longer necessary and have been deprecated.
They will be removed in Gradle 9.0.
Use link:{javadocPath}/org/gradle/api/Named.Namer.html#INSTANCE[`Named.Namer.INSTANCE`] instead.

The super interface, link:{javadocPath}/org/gradle/api/Namer.html[`Namer`], is *not* being deprecated.

[[unix_file_permissions_deprecated]]
==== Unix mode-based file permissions deprecated ====

A new API for defining file permissions has been added in Gradle 8.3, see:

- link:{javadocPath}/org/gradle/api/file/FilePermissions.html[FilePermissions].
- link:{javadocPath}/org/gradle/api/file/ConfigurableFilePermissions.html[ConfigurableFilePermissions].

The new API has now been promoted to stable, and the old methods have been deprecated:

- link:{javadocPath}/org/gradle/api/file/CopyProcessingSpec.html#getFileMode--[CopyProcessingSpec.getFileMode]
- link:{javadocPath}/org/gradle/api/file/CopyProcessingSpec.html#setFileMode-java.lang.Integer-[CopyProcessingSpec.setFileMode]
- link:{javadocPath}/org/gradle/api/file/CopyProcessingSpec.html#getDirMode--[CopyProcessingSpec.getDirMode]
- link:{javadocPath}/org/gradle/api/file/CopyProcessingSpec.html#setDirMode-java.lang.Integer-[CopyProcessingSpec.setDirMode]
- link:{javadocPath}/org/gradle/api/file/FileTreeElement.html#getMode--[FileTreeElement.getMode]
- link:{javadocPath}/org/gradle/api/file/FileCopyDetails.html#setMode-int-[FileCopyDetails.setMode]

[[directory_build_cache_retention_deprecated]]
==== Deprecated setting retention period directly on local build cache ====

In previous versions, cleanup of the local build cache entries ran every 24 hours, and this interval could not be configured.
The retention period was configured using `buildCache.local.removeUnusedEntriesAfterDays`.

In Gradle 8.0, link:directory_layout.html#dir:gradle_user_home:configure_cache_cleanup[a new mechanism] was added to configure the cleanup and retention periods for various resources in Gradle User Home.
In Gradle 8.8, this mechanism was extended to permit the retention configuration of local build cache entries, providing improved control and consistency.

- Specifying `Cleanup.DISABLED` or `Cleanup.ALWAYS` will now prevent or force the cleanup of the local build cache
- Build cache entry retention is now configured via an `init-script`, link:directory_layout.html#dir:gradle_user_home:configure_cache_cleanup[in the same manner as other caches].

If you want build cache entries to be retained for 30 days, **remove** any calls to the deprecated method:

[source,kotlin]
----
buildCache {
    local {
        // Remove this line
        removeUnusedEntriesAfterDays = 30
    }
}
----

Add a file like this in `~/.gradle/init.d`:

[source,kotlin]
----
beforeSettings {
    caches {
        buildCache.setRemoveUnusedEntriesAfterDays(30)
    }
}
----

Calling link:{javadocPath}/org/gradle/caching/local/DirectoryBuildCache.html#setRemoveUnusedEntriesAfterDays-int-[buildCache.local.removeUnusedEntriesAfterDays] is deprecated, and this method will be removed in Gradle 9.0.
If set to a non-default value, this deprecated setting will take precedence over `Settings.caches.buildCache.setRemoveUnusedEntriesAfterDays()`.

[[gradle_enterprise_extension_deprecated]]
==== Deprecated Kotlin DSL gradle-enterprise plugin block extension ====

In `settings.gradle.kts` (Kotlin DSL), you can use `gradle-enterprise` in the plugins block to apply the Gradle Enterprise plugin with the same version as `gradle --scan`.

[source,kotlin]
----
plugins {
    `gradle-enterprise`
}
----

There is no equivalent to this in `settings.gradle` (Groovy DSL).

Gradle Enterprise has been renamed Develocity, and the `com.gradle.enterprise` plugin has been renamed `com.gradle.develocity`.
Therefore, the `gradle-enterprise` plugin block extension has been deprecated and will be removed in Gradle 9.0.

The Develocity plugin must be applied with an explicit plugin ID and version.
There is no `develocity` shorthand available in the plugins block:

[source,kotlin]
----
plugins {
    id("com.gradle.develocity") version "3.17.3"
}
----

If you want to continue using the Gradle Enterprise plugin, you can specify the deprecated plugin ID:

[source,kotlin]
----
plugins {
    id("com.gradle.enterprise") version "3.17.3"
}
----

We encourage you to use the https://plugins.gradle.org/plugin/com.gradle.develocity[latest released Develocity plugin version], even when using an older Gradle version.

=== Potential breaking changes

==== Changes in the Problems API

We have implemented several refactorings of the Problems API, including a significant change in how problem definitions and contextual information are handled.
The complete design specification can be found https://docs.google.com/document/d/1T_vM-Upa23aA21sanFTTLZa3j9xV6R32djJk6-muWzI/edit#heading=h.610fausqnpu6[here].

In implementing this spec, we have introduced the following breaking changes to the `ProblemSpec` interface:

- The `label(String)` and `description(String)` methods have been replaced with the `id(String, String)` method and its overloaded variants.

==== Changes to collection properties

The following incubating API introduced in 8.7 have been removed:

* `MapProperty.insert*(...)`
* `HasMultipleValues.append*(...)`

Replacements that better handle conventions are under consideration for a future 8.x release.

==== Upgrade to Groovy 3.0.21

Groovy has been updated to https://groovy-lang.org/changelogs/changelog-3.0.21.html[Groovy 3.0.21].

Since the previous version was 3.0.17, the https://groovy-lang.org/changelogs/changelog-3.0.18.html[3.0.18] and https://groovy-lang.org/changelogs/changelog-3.0.19.html[3.0.19], and https://groovy-lang.org/changelogs/changelog-3.0.20.html[3.0.20] changes are also included.

Some changes in static type checking have resulted in source-code incompatibilities.
Starting with 3.0.18, if you cast a closure to an `Action` without generics, the closure parameter will be `Object` instead of any explicit type specified.
This can be fixed by adding the appropriate type to the cast, and the redundant parameter declaration can be removed:

[source,groovy]
----
// Before
tasks.create("foo", { Task it -> it.description = "Foo task" } as Action)
----

[source,groovy]
----
// Fixed
tasks.create("foo", { it.description = "Foo task" } as Action<Task>)
----

==== Upgrade to ASM 9.7

ASM was upgraded from 9.6 to https://asm.ow2.io/versions.html[9.7] to ensure earlier compatibility for Java 23.

[[changes_8.7]]
== Upgrading from 8.6 and earlier

=== Potential breaking changes

==== Upgrade to Kotlin 1.9.22

The embedded Kotlin has been updated from 1.9.10 to link:https://github.com/JetBrains/kotlin/releases/tag/v1.9.22[Kotlin 1.9.22].

==== Upgrade to Apache SSHD 2.10.0

Apache SSHD has been updated from 2.0.0 to https://mina.apache.org/sshd-project/download_2.10.0.html[2.10.0].

==== Replacement and upgrade of JSch

http://www.jcraft.com/jsch/[JSch] has been replaced by https://github.com/mwiede/jsch[`com.github.mwiede:jsch`] and updated from 0.1.55 to https://github.com/mwiede/jsch/releases/tag/jsch-0.2.16[0.2.16]

==== Upgrade to Eclipse JGit 5.13.3

Eclipse JGit has been updated from 5.7.0 to https://projects.eclipse.org/projects/technology.jgit/releases/5.13.3[5.13.3].

This includes reworking the way that Gradle configures JGit for SSH operations by moving from JSch to Apache SSHD.

==== Upgrade to Apache Commons Compress 1.25.0

Apache Commons Compress has been updated from 1.21 to https://commons.apache.org/proper/commons-compress/changes-report.html#a1.25.0[1.25.0].
This change may affect the checksums of the produced jars, zips, and other archive types because the metadata of the produced artifacts may differ.

==== Upgrade to ASM 9.6

ASM was upgraded from 9.5 to https://asm.ow2.io/versions.html[9.6] for better support of multi-release jars.

==== Upgrade of the version catalog parser

The version catalog parser has been upgraded and is now compliant with https://toml.io/en/v1.0.0[version 1.0.0 of the TOML spec].

This should not impact catalogs that use the <<version_catalogs.adoc#sec::toml-dependencies-format,recommended syntax>> or were generated by Gradle for publication.

=== Deprecations

==== Deprecated registration of plugin conventions

Using plugin conventions has been emitting warnings since Gradle 8.2.
Now, registering plugin conventions will also trigger deprecation warnings.
For more information, see the <<deprecated_access_to_conventions, section about plugin convention deprecation>>.

[[string_invoke]]
==== Referencing tasks and domain objects by `"name"()` in Kotlin DSL

In Kotlin DSL, it is possible to reference a task or other domain object by its name using the `"name"()` notation.

There are several ways to look up an element in a container by name:

[source,kotlin]
----
tasks {
    "wrapper"() // 1 - returns TaskProvider<Task>
    "wrapper"(Wrapper::class) // 2 - returns TaskProvider<Wrapper>
    "wrapper"(Wrapper::class) { // 3 - configures a task named wrapper of type Wrapper
    }
    "wrapper" { // 4 - configures a task named wrapper of type Task
    }
}
----

The first notation is deprecated and will be removed in Gradle 9.0.
Instead of using `"name"()` to reference a task or domain object, use `named("name")` or one of the other supported notations.

The above example would be written as:

[source,kotlin]
----
tasks {
    named("wrapper") // returns TaskProvider<Task>
}
----

The Gradle API and Groovy build scripts are not impacted by this.

[[deprecated_invalid_url_decoding]]
==== Deprecated invalid URL decoding behavior

Before Gradle 8.3, Gradle would decode a `CharSequence` given to `link:{groovyDslPath}/org.gradle.api.Project.html#org.gradle.api.Project:uri(java.lang.Object)[Project.uri(Object)]` using an algorithm that accepted invalid URLs and improperly decoded others.
Gradle now uses the `URI` class to parse and decode URLs, but with a fallback to the legacy behavior in the event of an error.

Starting in Gradle 9.0, the fallback will be removed, and an error will be thrown instead.

To fix a deprecation warning, invalid URLs that require the legacy behavior should be re-encoded to be valid URLs, such as in the following examples:

.Legacy URL Conversions
|===
| Original Input | New Input | Reasoning

| `file:relative/path` | `relative/path` | The `file` scheme does not support relative paths.
| `file:relative/path%21` | `relative/path!` | Without a scheme, the path is taken as-is, without decoding.
| `https://example.com/my folder/` | `https://example.com/my%20folder/` | Spaces are not valid in URLs.
| `https://example.com/my%%badly%encoded%path` | `https://example.com/my%25%25badly%25encoded%25path` | `%` must be encoded as `%25` in URLs, and no `%`-escapes should be invalid.
| file::somepath | somepath | URIs should be hierarchical.
|===

[[deprecate_self_resolving_dependency]]
==== Deprecated `SelfResolvingDependency`

The `SelfResolvingDependency` interface has been deprecated for removal in Gradle 9.0.
This type dates back to the first versions of Gradle, where some dependencies could be resolved independently.
Now, all dependencies should be resolved as part of a dependency graph using a `Configuration`.

Currently, `ProjectDependency` and `FileCollectionDependency` implement this interface.
In Gradle 9.0, these types will no longer implement `SelfResolvingDependency`.
Instead, they will both directly implement `Dependency`.

As such, the following methods of `ProjectDependency` and `FileCollectionDependency` will no longer be available:

- `resolve`
- `resolve(boolean)`
- `getBuildDependencies`

Consider the following scripts that showcase the deprecated interface and its replacement:

=====
[.multi-language-sample]
======
.build.gradle.kts
[source,kotlin]
----
plugins {
    id("java-library")
}

dependencies {
    implementation(files("bar.txt"))
    implementation(project(":foo"))
}

tasks.register("resolveDeprecated") {
    // Wire build dependencies (calls getBuildDependencies)
    dependsOn(configurations["implementation"].dependencies.toSet())

    // Resolve dependencies
    doLast {
        configurations["implementation"].dependencies.withType<FileCollectionDependency>() {
            assert(resolve().map { it.name } == listOf("bar.txt"))
            assert(resolve(true).map { it.name } == listOf("bar.txt"))
        }
        configurations["implementation"].dependencies.withType<ProjectDependency>() {
            // These methods do not even work properly.
            assert(resolve().map { it.name } == listOf<String>())
            assert(resolve(true).map { it.name } == listOf<String>())
        }
    }
}

tasks.register("resolveReplacement") {
    val conf = configurations["runtimeClasspath"]

    // Wire build dependencies
    dependsOn(conf)

    // Resolve dependencies
    val files = conf.files
    doLast {
        assert(files.map { it.name } == listOf("bar.txt", "foo.jar"))
    }
}
----
======
=====

[[org_gradle_util_reports_deprecations]]
==== Deprecated members of the `org.gradle.util` package now report their deprecation

These members will be removed in Gradle 9.0.

* `Collection.stringize(Collection)`

[[changes_8.6]]
== Upgrading from 8.5 and earlier

=== Potential breaking changes

==== Upgrade to JaCoCo 0.8.11

JaCoCo has been updated to https://www.jacoco.org/jacoco/trunk/doc/changes.html[0.8.11].

==== `DependencyAdder` renamed to `DependencyCollector`

The incubating `DependencyAdder` interface has been renamed to link:{javadocPath}/org/gradle/api/artifacts/dsl/DependencyCollector.html[`DependencyCollector`].
A `getDependencies` method has been added to the interface that returns all declared dependencies.

=== Deprecations

[[deprecate_register_feature_main_source_set]]
==== Deprecated calling `registerFeature` using the `main` source set

Calling `link:{javadocPath}/org/gradle/api/plugins/JavaPluginExtension.html#registerFeature-java.lang.String-org.gradle.api.Action-[registerFeature]` on the `link:{javadocPath}/org/gradle/api/plugins/JavaPluginExtension.html[java]` extension using the `main` source set is deprecated and will change behavior in Gradle 9.0.

Currently, features created while calling `link:{javadocPath}/org/gradle/api/plugins/FeatureSpec.html#usingSourceSet-org.gradle.api.tasks.SourceSet-[usingSourceSet]` with the `main` source set are initialized differently than features created while calling `usingSourceSet` with any other source set.
Previously, when using the `main` source set, new `implementation`, `compileOnly`, `runtimeOnly`, `api`, and `compileOnlyApi` configurations were created, and the compile and runtime classpaths of the `main` source set were configured to extend these configurations.

Starting in Gradle 9.0, the `main` source set will be treated like any other source set.
With the `java-library` plugin applied (or any other plugin that applies the `java` plugin), calling `usingSourceSet` with the `main` source set will throw an exception.
This is because the `java` plugin already configures a `main` feature.
Only if the `java` plugin is not applied will the `main` source set be permitted when calling `usingSourceSet`.

Code that currently registers features with the main source set, such as:

=====
[.multi-language-sample]
======
.build.gradle.kts
[source,kotlin]
----
plugins {
    id("java-library")
}

java {
    registerFeature("feature") {
        usingSourceSet(sourceSets["main"])
    }
}
----
======
[.multi-language-sample]
======
.build.gradle
[source,groovy]
----
plugins {
    id("java-library")
}

java {
    registerFeature("feature") {
        usingSourceSet(sourceSets.main)
    }
}
----
======
=====

Should instead, create a separate source set for the feature and register the feature with that source set:

=====
[.multi-language-sample]
======
.build.gradle.kts
[source,kotlin]
----
plugins {
    id("java-library")
}

sourceSets {
    create("feature")
}

java {
    registerFeature("feature") {
        usingSourceSet(sourceSets["feature"])
    }
}
----
======
[.multi-language-sample]
======
.build.gradle
[source,groovy]
----
plugins {
    id("java-library")
}

sourceSets {
    feature
}

java {
    registerFeature("feature") {
        usingSourceSet(sourceSets.feature)
    }
}
----
======
=====

[[publishing_artifact_name_different_from_artifact_id_maven]]
==== Deprecated publishing artifact dependencies with explicit name to Maven repositories

Publishing dependencies with an explicit artifact with a name different from the dependency's `artifactId` to Maven repositories has been deprecated.
This behavior is still permitted when publishing to Ivy repositories.
It will result in an error in Gradle 9.0.

When publishing to Maven repositories, Gradle will interpret the dependency below as if it were declared with coordinates `org:notfoo:1.0`:

=====
[.multi-language-sample]
======
.build.gradle.kts
[source,kotlin]
----
dependencies {
    implementation("org:foo:1.0") {
        artifact {
            name = "notfoo"
        }
    }
}
----
======
[.multi-language-sample]
======
.build.gradle
[source,groovy]
----
dependencies {
    implementation("org:foo:1.0") {
        artifact {
            name = "notfoo"
        }
    }
}
----
======
=====

Instead, this dependency should be declared as:

=====
[.multi-language-sample]
======
.build.gradle.kts
[source,kotlin]
----
dependencies {
    implementation("org:notfoo:1.0")
}
----
======
[.multi-language-sample]
======
.build.gradle
[source,groovy]
----
dependencies {
    implementation("org:notfoo:1.0")
}
----
======
=====

[[deprecated_artifact_identifier]]
==== Deprecated `ArtifactIdentifier`

The `ArtifactIdentifier` class has been deprecated for removal in Gradle 9.0.

[[dependency_mutate_dependency_collector_after_finalize]]
==== Deprecate mutating `DependencyCollector` dependencies after observation

Starting in Gradle 9.0, mutating dependencies sourced from a link:{javadocPath}/org/gradle/api/artifacts/dsl/DependencyCollector.html[DependencyCollector], after those dependencies have been observed will result in an error.
The `DependencyCollector` interface is used to declare dependencies within the test suites DSL.

Consider the following example where a test suite's dependency is mutated after it is observed:

=====
[.multi-language-sample]
======
.build.gradle.kts
[source,kotlin]
----
plugins {
    id("java-library")
}

testing.suites {
    named<JvmTestSuite>("test") {
        dependencies {
            // Dependency is declared on a `DependencyCollector`
            implementation("com:foo")
        }
    }
}

configurations.testImplementation {
    // Calling `all` here realizes/observes all lazy sources, including the `DependencyCollector`
    // from the test suite block. Operations like resolving a configuration similarly realize lazy sources.
    dependencies.all {
        if (this is ExternalDependency && group == "com" && name == "foo" && version == null) {
            // Dependency is mutated after observation
            version {
                require("2.0")
            }
        }
    }
}
----
======
=====

In the above example, the build logic uses iteration and mutation to try to set a default version for a particular dependency if the version is not already set.
Build logic like the above example creates challenges in resolving declared dependencies, as reporting tools will display this dependency as if the user declared the version as "2.0", even though they never did.
Instead, the build logic can avoid iteration and mutation by declaring a `preferred` version constraint on the dependency's coordinates.
This allows the dependency management engine to use the version declared on the constraint if no other version is declared.

[[using_preferred_versions]]
Consider the following example that replaces the above iteration with an indiscriminate <<dependency_versions.adoc#sec:preferred-version,preferred>> version constraint:

=====
[.multi-language-sample]
======
.build.gradle.kts
[source,kotlin]
----
dependencies {
    constraints {
        testImplementation("com:foo") {
            version {
                prefer("2.0")
            }
        }
    }
}
----
======
=====

[[changes_8.5]]
== Upgrading from 8.4 and earlier

=== Potential breaking changes

==== Upgrade to Kotlin 1.9.20

The embedded Kotlin has been updated to link:https://github.com/JetBrains/kotlin/releases/tag/v1.9.20[Kotlin 1.9.20].

==== Changes to Groovy task conventions

The `groovy-base` plugin is now responsible for configuring source and target compatibility version conventions on all `GroovyCompile` tasks.

If you are using this task *without applying `grooy-base`*, you will have to manually set compatibility versions on these tasks.
In general, the `groovy-base` plugin should be applied whenever working with Groovy language tasks.

==== Provider.filter

The type of argument passed to `Provider.filter` is changed from `Predicate` to `Spec` for a more consistent API.
This change should not affect anyone using `Provider.filter` with a lambda expression.
However, this might affect plugin authors if they don't use SAM conversions to create a lambda.

=== Deprecations

[[org_gradle_util_reports_deprecations_8]]
==== Deprecated members of the `org.gradle.util` package now report their deprecation

These members will be removed in Gradle 9.0:

* `VersionNumber.parse(String)`
* `VersionNumber.compareTo(VersionNumber)`

[[depending_on_root_configuration]]
==== Deprecated depending on resolved configuration

When resolving a `Configuration`, selecting that same configuration as a variant is sometimes possible.
Configurations should be used for one purpose (resolution, consumption or dependency declarations), so this can only occur when a configuration is marked as both consumable and resolvable.

This can lead to circular dependency graphs, as the resolved configuration is used for two purposes.

To avoid this problem, plugins should mark all resolvable configurations as `canBeConsumed=false` or use the `resolvable(String)` configuration factory method when creating configurations meant for resolution.

In Gradle 9.0, consuming configurations in this manner will no longer be allowed and result in an error.

[[deprecated_missing_project_directory]]
==== Including projects without an existing directory

Gradle will warn if a project is added to the build where the associated `projectDir` does not exist or is not writable.
Starting with version 9.0, Gradle will not run builds if a project directory is missing or read-only.
If you intend to dynamically synthesize projects, make sure to create directories for them as well:

=====
[.multi-language-sample]
======
.settings.gradle.kts
[source,kotlin]
----
include("project-without-directory")
project(":project-without-directory").projectDir.mkdirs()
----
======
[.multi-language-sample]
======
.settings.gradle
[source,groovy]
----
include 'project-without-directory'
project(":project-without-directory").projectDir.mkdirs()
----
======
=====

[[changes_8.4]]
== Upgrading from 8.3 and earlier

=== Potential breaking changes

==== Upgrade to Kotlin 1.9.10

The embedded Kotlin has been updated to link:https://github.com/JetBrains/kotlin/releases/tag/v1.9.10[Kotlin 1.9.10].

==== XML parsing now requires recent parsers

Gradle 8.4 now configures XML parsers with security features enabled.
If your build logic depends on old XML parsers that don't support secure parsing, your build may fail.
If you encounter a failure, check and update or remove any dependency on legacy XML parsers.

If you are an Android user, please upgrade your AGP version to 8.3.0 or higher to fix the issue caused by AGP itself.
See the link:https://issuetracker.google.com/u/0/issues/306301014[Update XML parser used in AGP for Gradle 8.4 compatibility] for more details.

If you are unable to upgrade XML parsers coming from your build logic dependencies, you can force the use of the XML parsers built into the JVM.
In OpenJDK, for example, this can be done by adding the following to `gradle.properties`:

[source,properties]
----
systemProp.javax.xml.parsers.SAXParserFactory=com.sun.org.apache.xerces.internal.jaxp.SAXParserFactoryImpl
systemProp.javax.xml.transform.TransformerFactory=com.sun.org.apache.xalan.internal.xsltc.trax.TransformerFactoryImpl
systemProp.javax.xml.parsers.DocumentBuilderFactory=com.sun.org.apache.xerces.internal.jaxp.DocumentBuilderFactoryImpl
----

See the link:https://github.com/gradle/gradle/security/advisories/GHSA-mrff-q8qj-xvg8[CVE-2023-42445] advisory for more details and ways to enable secure XML processing on previous Gradle versions.

==== EAR plugin with customized JEE 1.3 descriptor

Gradle 8.4 forbids external XML entities when parsing XML documents.
If you use the EAR plugin and configure the `application.xml` descriptor via the EAR plugin's DSL and customize the descriptor using `withXml {}` and use `asElement{}` in the customization block, then the build will now fail for security reasons.

=====
[.multi-language-sample]
======
.build.gradle.kts
[source,kotlin]
----
plugins {
    id("ear")
}
ear {
    deploymentDescriptor {
        version = "1.3"
        withXml {
            asElement()
        }
    }
}
----
======
[.multi-language-sample]
======
.build.gradle
[source,groovy]
----
plugins {
    id("ear")
}
ear {
    deploymentDescriptor {
        version = "1.3"
        withXml {
            asElement()
        }
    }
}
----
======
=====

If you happen to use `asNode()` instead of `asElement()`, then nothing changes, given `asNode()` simply ignores external DTDs.

You can work around this by running your build with the `javax.xml.accessExternalDTD` system property set to `http`.

On the command line, add this to your Gradle invocation:

[source,properties]
----
-Djavax.xml.accessExternalDTD=http
----

To make this workaround persistent, add the following line to your `gradle.properties`:

[source,properties]
----
systemProp.javax.xml.accessExternalDTD=http
----

Note that this will enable HTTP access to external DTDs for the whole build JVM.
See the link:https://docs.oracle.com/en/java/javase/13/security/java-api-xml-processing-jaxp-security-guide.html#GUID-8CD65EF5-D113-4D5C-A564-B875C8625FAC[JAXP documentation] for more details.

=== Deprecations

[[generate_maven_pom_method_deprecations]]
==== Deprecated `GenerateMavenPom` methods

The following methods on `link:{javadocPath}/org/gradle/api/publish/maven/tasks/GenerateMavenPom.html[GenerateMavenPom]` are deprecated and will be removed in Gradle 9.0.
They were never intended to be public API.

- `getVersionRangeMapper`
- `withCompileScopeAttributes`
- `withRuntimeScopeAttributes`

[[changes_8.3]]
== Upgrading from 8.2 and earlier

=== Potential breaking changes

==== Deprecated `Project.buildDir` can cause script compilation failure

With the deprecation of `Project.buildDir`, buildscripts that are compiled with warnings as errors could fail if the deprecated field is used.

See <<#project_builddir, the deprecation entry>> for details.

==== `TestLauncher` API no longer ignores build failures

The `TestLauncher` interface is part of the Tooling API, specialized for running tests.
It is a logical extension of the `BuildLauncher` that can only launch tasks.
A discrepancy has been reported in their behavior: if the same failing test is executed, `BuildLauncher` will report a build failure, but `TestLauncher` won't.
Originally, this was a design decision in order to continue the execution and run the tests in all test tasks and not stop at the first failure.
At the same time, this behavior can be confusing for users as they can experience a failing test in a successful build.
To make the two APIs more uniform, we made `TestLauncher` also fail the build, which is a potential breaking change.
Tooling API clients should explicitly pass `--continue` to the build to continue the test execution even if a test task fails.

[[legacy_attribute_snapshotting]]
==== Fixed variant selection behavior with `ArtifactView` and `ArtifactCollection`

The dependency resolution APIs for selecting different artifacts or files (`Configuration.getIncoming().artifactView { }` and `Configuration.getIncoming().getArtifacts()`) captured immutable copies of the underlying `Configuration`'s attributes to use for variant selection.
If the `Configuration`'s attributes were changed after these methods were called, the artifacts selected by these methods could be unexpected.

Consider the case where the set of attributes on a `Configuration` is changed after an `ArtifactView` is created:

====
[.multi-language-sample]
=====
.build.gradle.kts
[source,kotlin]
----
tasks {
    myTask {
        inputFiles.from(configurations.classpath.incoming.artifactView {
            attributes {
                // Add attributes to select a different type of artifact
            }
        }.files)
    }
}

configurations {
    classpath {
        attributes {
            // Add more attributes to the configuration
        }
    }
}

----
=====
====

The `inputFiles` property of `myTask` uses an artifact view to select a different type of artifact from the configuration `classpath`.
Since the artifact view was created before the attributes were added to the configuration, Gradle could not select the correct artifact.

Some builds may have worked around this by also putting the additional attributes into the artifact view. This is no longer necessary.

[[kotlin_1_9.0]]
==== Upgrade to Kotlin 1.9.0

The embedded Kotlin has been updated from 1.8.20 to link:https://github.com/JetBrains/kotlin/releases/tag/v1.9.0[Kotlin 1.9.0].
The Kotlin language and API levels for the Kotlin DSL are still set to 1.8 for backward compatibility.
See the release notes for link:https://github.com/JetBrains/kotlin/releases/tag/v1.8.22[Kotlin 1.8.22] and link:https://github.com/JetBrains/kotlin/releases/tag/v1.8.21[Kotlin 1.8.21].

Kotlin 1.9 dropped support for Kotlin language and API level 1.3.
If you build Gradle plugins written in Kotlin with this version of Gradle and need to support Gradle <7.0 you need to stick to using the Kotlin Gradle Plugin <1.9.0 and configure the Kotlin language and API levels to 1.3.
See the <<compatibility.adoc#compatibility, Compatibility Matrix>> for details about other versions.

==== Eager evaluation of `Configuration` attributes

Gradle 8.3 updates the `org.gradle.libraryelements` and `org.gradle.jvm.version` attributes of JVM Configurations to be present at the time of creation, as opposed to previously, where they were only present after the Configuration had been resolved or consumed.
In particular, the value for `org.gradle.jvm.version` relies on the project's configured toolchain, meaning that querying the value for this attribute will finalize the value of the project's Java toolchain.

Plugins or build logic that eagerly queries the attributes of JVM configurations may now cause the project's Java toolchain to be finalized earlier than before.
Attempting to modify the toolchain after it has been finalized will result in error messages similar to the following:

[source,text]
----
The value for property 'implementation' is final and cannot be changed any further.
The value for property 'languageVersion' is final and cannot be changed any further.
The value for property 'vendor' is final and cannot be changed any further.
----

This situation may arise when plugins or build logic eagerly query an existing JVM Configuration's attributes to create a new Configuration with the same attributes.
Previously, this logic would have omitted the two above-noted attributes entirely, while now, the same logic will copy the attributes and finalize the project's Java toolchain.
To avoid early toolchain finalization, attribute-copying logic should be updated to query the source Configuration's attributes lazily:

=====
[.multi-language-sample]
======
.build.gradle.kts
[source,kotlin]
----
fun <T> copyAttribute(attribute: Attribute<T>, from: AttributeContainer, to: AttributeContainer) =
    to.attributeProvider<T>(attribute, provider { from.getAttribute(attribute)!! })

val source = configurations["runtimeClasspath"].attributes
configurations {
    create("customRuntimeClasspath") {
        source.keySet().forEach { key ->
            copyAttribute(key, source, attributes)
        }
    }
}
----
======
[.multi-language-sample]
======
.build.gradle
[source,groovy]
----
def source = configurations.runtimeClasspath.attributes
configurations {
    customRuntimeClasspath {
        source.keySet().each { key ->
            attributes.attributeProvider(key, provider { source.getAttribute(key) })
        }
    }
}
----
======
=====

=== Deprecations

[[project_builddir]]
==== Deprecated `Project.buildDir` is to be replaced by `Project.layout.buildDirectory`

The `Project.buildDir` property is deprecated.
It uses eager APIs and has ordering issues if the value is read in build logic and then later modified.
It could result in outputs ending up in different locations.

It is replaced by a `link:{javadocPath}/org/gradle/api/file/DirectoryProperty.html[DirectoryProperty]` found at `Project.layout.buildDirectory`.
See the `link:{groovyDslPath}/org.gradle.api.file.ProjectLayout.html[ProjectLayout]` interface for details.

Note that, at this stage, Gradle will not print deprecation warnings if you still use `Project.buildDir`.
We know this is a big change, and we want to give the authors of major plugins time to stop using it.

Switching from a `File` to a `DirectoryProperty` requires adaptations in build logic.
The main impact is that you cannot use the property inside a `String` to expand it.
Instead, you should leverage the `dir` and `file` methods to compute your desired location.

Here is an example of creating a file where the following:

=====
[.multi-language-sample]
======
.build.gradle.kts
[source,kotlin]
----
// Returns a java.io.File
file("$buildDir/myOutput.txt")
----
======
[.multi-language-sample]
======
.build.gradle
[source,groovy]
----
// Returns a java.io.File
file("$buildDir/myOutput.txt")
----
======
=====

Should be replaced by:

=====
[.multi-language-sample]
======
.build.gradle.kts
[source,kotlin]
----
// Compatible with a number of Gradle lazy APIs that accept also java.io.File
val output: Provider<RegularFile> = layout.buildDirectory.file("myOutput.txt")

// If you really need the java.io.File for a non lazy API
output.get().asFile

// Or a path for a lazy String based API
output.map { it.asFile.path }
----
======
[.multi-language-sample]
======
.build.gradle
[source,groovy]
----
// Compatible with a number of Gradle lazy APIs that accept also java.io.File
Provider<RegularFile> output = layout.buildDirectory.file("myOutput.txt")

// If you really need the java.io.File for a non lazy API
output.get().asFile

// Or a path for a lazy String based API
output.map { it.asFile.path }
----
======
=====

Here is another example for creating a directory where the following:

=====
[.multi-language-sample]
======
.build.gradle.kts
[source,kotlin]
----
// Returns a java.io.File
file("$buildDir/outputLocation")
----
======
[.multi-language-sample]
======
.build.gradle
[source,groovy]
----
// Returns a java.io.File
file("$buildDir/outputLocation")
----
======
=====

Should be replaced by:

=====
[.multi-language-sample]
======
.build.gradle.kts
[source,kotlin]
----
// Compatible with a number of Gradle APIs that accept a java.io.File
val output: Provider<Directory> = layout.buildDirectory.dir("outputLocation")

// If you really need the java.io.File for a non lazy API
output.get().asFile

// Or a path for a lazy String based API
output.map { it.asFile.path }
----
======
[.multi-language-sample]
======
.build.gradle
[source,groovy]
----
// Compatible with a number of Gradle APIs that accept a java.io.File
Provider<Directory> output = layout.buildDirectory.dir("outputLocation")

// If you really need the java.io.File for a non lazy API
output.get().asFile

// Or a path for a lazy String based API
output.map { it.asFile.path }
----
======
=====

[[declaring_client_module_dependencies]]
==== Deprecated `ClientModule` dependencies

ClientModule dependencies are deprecated and will be removed in Gradle 9.0.

Client module dependencies were originally intended to allow builds to override incorrect or missing component metadata of external dependencies by defining the metadata locally.
This functionality has since been replaced by <<component_metadata_rules.adoc#component-metadata-rules,Component Metadata Rules>>.

Consider the following client module dependency example:

=====
[.multi-language-sample]
======
.build.gradle.kts
[source,kotlin]
----
dependencies {
    implementation(module("org:foo:1.0") {
        dependency("org:bar:1.0")
        module("org:baz:1.0") {
            dependency("com:example:1.0")
        }
    })
}
----
======
[.multi-language-sample]
======
.build.gradle
[source,groovy]
----
dependencies {
    implementation module("org:foo:1.0") {
        dependency "org:bar:1.0"
        module("org:baz:1.0") {
            dependency "com:example:1.0"
        }
    }
}
----
======
=====

This can be replaced with the following component metadata rule:

=====
[.multi-language-sample]
======
.build-logic/src/main/kotlin/my-plugin.gradle.kts
[source,kotlin]
----
@CacheableRule
abstract class AddDependenciesRule @Inject constructor(val dependencies: List<String>) : ComponentMetadataRule {
    override fun execute(context: ComponentMetadataContext) {
        listOf("compile", "runtime").forEach { base ->
            context.details.withVariant(base) {
                withDependencies {
                    dependencies.forEach {
                        add(it)
                    }
                }
            }
        }
    }
}
----
.build.gradle.kts
[source,kotlin]
----
dependencies {
    components {
        withModule<AddDependenciesRule>("org:foo") {
            params(listOf(
                "org:bar:1.0",
                "org:baz:1.0"
            ))
        }
        withModule<AddDependenciesRule>("org:baz") {
            params(listOf("com:example:1.0"))
        }
    }

    implementation("org:foo:1.0")
}
----
======
[.multi-language-sample]
======
.build-logic/src/main/groovy/my-plugin.gradle
[source,groovy]
----
@CacheableRule
abstract class AddDependenciesRule implements ComponentMetadataRule {

    List<String> dependencies

    @Inject
    AddDependenciesRule(List<String> dependencies) {
        this.dependencies = dependencies
    }

    @Override
    void execute(ComponentMetadataContext context) {
        ["compile", "runtime"].each { base ->
            context.details.withVariant(base) {
                withDependencies {
                    dependencies.each {
                        add(it)
                    }
                }
            }
        }
    }
}
----
.build.gradle
[source,groovy]
----
dependencies {
    components {
        withModule("org:foo", AddDependenciesRule) {
            params([
                "org:bar:1.0",
                "org:baz:1.0"
            ])
        }
        withModule("org:baz", AddDependenciesRule) {
            params(["com:example:1.0"])
        }
    }

    implementation "org:foo:1.0"
}
----
======
=====

[[unsupported_ge_plugin_3.13]]
==== Earliest supported Develocity plugin version is 3.13.1

Starting in Gradle 9.0, the earliest supported Develocity plugin version is 3.13.1.
The plugin versions from 3.0 up to 3.13 will be ignored when applied.

Upgrade to version 3.13.1 or later of the Develocity plugin.
You can find the link:https://plugins.gradle.org/plugin/com.gradle.enterprise[latest available version on the Gradle Plugin Portal].
More information on the compatibility can be found link:https://docs.gradle.com/enterprise/compatibility/#build_scans[here].

[[changes_8.2]]
== Upgrading from 8.1 and earlier

=== Potential breaking changes

[[kotlin_1_8.20]]
==== Upgrade to Kotlin 1.8.20

The embedded Kotlin has been updated to link:https://github.com/JetBrains/kotlin/releases/tag/v1.8.20[Kotlin 1.8.20].
For more information, see https://kotlinlang.org/docs/whatsnew1820.html[What's new in Kotlin 1.8.20].

Note that there is a known issue with Kotlin compilation avoidance that can cause `OutOfMemory` exceptions in `compileKotlin` tasks if the compilation classpath contains very large JAR files.
This applies to builds applying the Kotlin plugin v1.8.20 or the `kotlin-dsl` plugin.

You can work around it by disabling Kotlin compilation avoidance in your `gradle.properties` file:

[source,properties]
----
kotlin.incremental.useClasspathSnapshot=false
----

See link:https://youtrack.jetbrains.com/issue/KT-57757/[KT-57757] for more information.

==== Upgrade to Groovy 3.0.17

Groovy has been updated to https://groovy-lang.org/changelogs/changelog-3.0.17.html[Groovy 3.0.17].

Since the previous version was 3.0.15, the https://groovy-lang.org/changelogs/changelog-3.0.16.html[3.0.16] changes are also included.

==== Upgrade to Ant 1.10.13

Ant has been updated to https://archive.apache.org/dist/ant/RELEASE-NOTES-1.10.13.html[Ant 1.10.13].

Since the previous version was 1.10.11, the https://github.com/apache/ant/blob/rel/1.10.12/WHATSNEW[1.10.12] changes are also included.

==== Upgrade to CodeNarc 3.2.0

The default version of CodeNarc has been updated to https://github.com/CodeNarc/CodeNarc/blob/v3.2.0/CHANGELOG.md#version-320----jan-2023[CodeNarc 3.2.0].

==== Upgrade to PMD 6.55.0

PMD has been updated to https://docs.pmd-code.org/pmd-doc-6.55.0/pmd_release_notes.html[PMD 6.55.0].

Since the previous version was 6.48.0, all changes since then are included.

==== Upgrade to JaCoCo 0.8.9

JaCoCo has been updated to https://www.jacoco.org/jacoco/trunk/doc/changes.html[0.8.9].

==== Plugin compatibility changes

A plugin compiled with Gradle >= 8.2 that makes use of the Kotlin DSL functions link:{kotlinDslPath}/gradle/org.gradle.kotlin.dsl/the.html[`Project.the<T>()`], link:{kotlinDslPath}/gradle/org.gradle.kotlin.dsl/the.html[`Project.the(KClass)`] or link:{kotlinDslPath}/gradle/org.gradle.kotlin.dsl/configure.html[`Project.configure<T> {}`] cannot run on Gradle <= 6.1.

==== Deferred or avoided configuration of some tasks

When performing dependency resolution, Gradle creates an internal representation of the available link:{javadocPath}/org/gradle/api/artifacts/Configuration.html[Configuration]s.
This requires inspecting all configurations and artifacts.
Processing artifacts created by tasks causes those tasks to be realized and configured.

This internal representation is now created more lazily, which can change the order in which tasks are configured.
Some tasks may never be configured.

This change may cause code paths that relied on a particular order to no longer function, such as conditionally adding attributes to a configuration based on the presence of certain attributes.

This impacted the link:https://github.com/bndtools/bnd/issues/5695[bnd plugin and JUnit5 build].

We recommend not modifying domain objects (configurations, source sets, tasks, etc) from configuration blocks for other domain objects that may not be configured.

For example, avoid doing something like this:

[source,kotlin]
----
    configurations {
        val myConfig = create("myConfig")
    }

    tasks.register("myTask") {
            // This is not safe, as the execution of this block may not occur, or may not occur in the order expected
          configurations["myConfig"].attributes {
              attribute(Usage.USAGE_ATTRIBUTE, objects.named(Usage::class.java, Usage.JAVA_RUNTIME))
          }
    }
----

=== Deprecations

[[compile_options_generated_sources_directory]]
==== `link:{javadocPath}/org/gradle/api/tasks/compile/CompileOptions.html[CompileOptions]` method deprecations

The following methods on `CompileOptions` are deprecated:

- `getAnnotationProcessorGeneratedSourcesDirectory()`
- `setAnnotationProcessorGeneratedSourcesDirectory(File)`
- `setAnnotationProcessorGeneratedSourcesDirectory(Provider<File>)`

Current usages of these methods should migrate to `link:{javadocPath}/org/gradle/api/tasks/compile/CompileOptions.html#getGeneratedSourceOutputDirectory--[DirectoryProperty getGeneratedSourceOutputDirectory()]`

[[deprecated_configuration_usage]]
==== Using configurations incorrectly

Gradle will now warn at runtime when methods of link:{javadocPath}/org/gradle/api/artifacts/Configuration.html[Configuration] are called inconsistently with the configuration's intended usage.

This change is part of a larger ongoing effort to make the intended behavior of configurations more consistent and predictable and to unlock further speed and memory improvements.

Currently, the following methods should only be called with these listed allowed usages:

- `resolve()` - RESOLVABLE configurations only
- `files(Closure)`, `files(Spec)`, `files(Dependency…)`, `fileCollection(Spec)`, `fileCollection(Closure)`, `fileCollection(Dependency…)` - RESOLVABLE configurations only
- `getResolvedConfigurations()` - RESOLVABLE configurations only
- `defaultDependencies(Action)` - DECLARABLE configurations only
- `shouldResolveConsistentlyWith(Configuration)` - RESOLVABLE configurations only
- `disableConsistentResolution()` - RESOLVABLE configurations only
- `getDependencyConstraints()` - DECLARABLE configurations only
- `copy()`, `copy(Spec)`, `copy(Closure)`, `copyRecursive()`, `copyRecursive(Spec)`, `copyRecursive(Closure)` - RESOLVABLE configurations only

Intended usage is noted in the `Configuration` interface's Javadoc.
This list is likely to grow in future releases.

Starting in Gradle 9.0, using a configuration inconsistently with its intended usage will be prohibited.

Also note that although it is not currently restricted, the `getDependencies()` method is only intended for use with DECLARABLE configurations.
The `getAllDependencies()` method, which retrieves all declared dependencies on a configuration and any superconfigurations, will not be restricted to any particular usage.

[[deprecated_access_to_conventions]]
==== Deprecated access to plugin conventions

The concept of conventions is outdated and superseded by <<implementing_gradle_plugins_binary.adoc#modeling_dsl_like_apis, extensions>> to provide custom DSLs.

To reflect this in the Gradle API, the following elements are deprecated:

- link:{javadocPath}/org/gradle/api/Project.html#getConvention--[org.gradle.api.Project.getConvention()]
- link:{javadocPath}/org/gradle/api/plugins/Convention.html[org.gradle.api.plugins.Convention]
- `org.gradle.api.internal.HasConvention`

Gradle Core plugins still register their conventions in addition to their extensions for backwards compatibility.

It is deprecated to access any of these conventions and their properties.
Doing so will now emit a deprecation warning.
This will become an error in Gradle 9.0.
You should prefer accessing the extensions and their properties instead.

For specific examples, see the next sections.

Prominent community plugins already migrated to using extensions to provide custom DSLs.
Some of them still register conventions for backward compatibility.
Registering conventions does not emit a deprecation warning yet to provide a migration window.
Future Gradle versions will do.

Also note that Plugins compiled with Gradle <= 8.1 that make use of the Kotlin DSL functions link:{kotlinDslPath}/gradle/org.gradle.kotlin.dsl/the.html[`Project.the<T>()`], link:{kotlinDslPath}/gradle/org.gradle.kotlin.dsl/the.html[`Project.the(KClass)`] or link:{kotlinDslPath}/gradle/org.gradle.kotlin.dsl/configure.html[`Project.configure<T> {}`] will emit a deprecation warning when run on Gradle >= 8.2.
To fix this these plugins should be recompiled with Gradle >= 8.2 or changed to access extensions directly using `extensions.getByType<T>()` instead.

[[base_convention_deprecation]]
==== Deprecated `base` plugin conventions

The convention properties contributed by the `base` plugin have been deprecated and scheduled for removal in Gradle 9.0.
For more context, see the <<deprecated_access_to_conventions, section about plugin convention deprecation>>.

The conventions are replaced by the `base { }` configuration block backed by link:{groovyDslPath}/org.gradle.api.plugins.BasePluginExtension.html[BasePluginExtension].
The old convention object defines the `distsDirName,` `libsDirName`, and `archivesBaseName` properties with simple getter and setter methods.
Those methods are available in the extension only to maintain backward compatibility.
Build scripts should solely use the properties of type `Property`:

====
[.multi-language-sample]
=====
.build.gradle.kts
[source,kotlin]
----
plugins {
    base
}

base {
    archivesName.set("gradle")
    distsDirectory.set(layout.buildDirectory.dir("custom-dist"))
    libsDirectory.set(layout.buildDirectory.dir("custom-libs"))
}
----
=====
[.multi-language-sample]
=====
.build.gradle
[source,groovy]
----
plugins {
    id 'base'
}

base {
    archivesName = "gradle"
    distsDirectory = layout.buildDirectory.dir('custom-dist')
    libsDirectory = layout.buildDirectory.dir('custom-libs')
}
----
=====
====

[[application_convention_deprecation]]
==== Deprecated `application` plugin conventions

The convention properties the `application` plugin contributed have been deprecated and scheduled for removal in Gradle 9.0.
For more context, see the <<deprecated_access_to_conventions, section about plugin convention deprecation>>.

The following code will now emit deprecation warnings:

====
[.multi-language-sample]
=====
.build.gradle.kts
[source,kotlin]
----
plugins {
    application
}

applicationDefaultJvmArgs = listOf("-Dgreeting.language=en") // Accessing a convention
----
=====
[.multi-language-sample]
=====
.build.gradle
[source,groovy]
----
plugins {
    id 'application'
}

applicationDefaultJvmArgs = ['-Dgreeting.language=en'] // Accessing a convention
----
=====
====

This should be changed to use the `application { }` configuration block, backed by link:{groovyDslPath}/org.gradle.api.plugins.JavaApplication.html[JavaApplication], instead:

====
[.multi-language-sample]
=====
.build.gradle.kts
[source,kotlin]
----
plugins {
    application
}

application {
    applicationDefaultJvmArgs = listOf("-Dgreeting.language=en")
}
----
=====
[.multi-language-sample]
=====
.build.gradle
[source,groovy]
----
plugins {
    id 'application'
}

application {
    applicationDefaultJvmArgs = ['-Dgreeting.language=en']
}
----
=====
====

[[java_convention_deprecation]]
==== Deprecated `java` plugin conventions

The convention properties the `java` plugin contributed have been deprecated and scheduled for removal in Gradle 9.0.
For more context, see the <<deprecated_access_to_conventions, section about plugin convention deprecation>>.

The following code will now emit deprecation warnings:

====
[.multi-language-sample]
=====
.build.gradle.kts
[source,kotlin]
----
plugins {
    id("java")
}

configure<JavaPluginConvention> { // Accessing a convention
    sourceCompatibility = JavaVersion.VERSION_18
}
----
=====
[.multi-language-sample]
=====
.build.gradle
[source,groovy]
----
plugins {
    id 'java'
}

sourceCompatibility = 18 // Accessing a convention
----
=====
====

This should be changed to use the `java { }` configuration block, backed by link:{groovyDslPath}/org.gradle.api.plugins.JavaPluginExtension.html[JavaPluginExtension], instead:

====
[.multi-language-sample]
=====
.build.gradle.kts
[source,kotlin]
----
plugins {
    id("java")
}

java {
    sourceCompatibility = JavaVersion.VERSION_18
}
----
=====
[.multi-language-sample]
=====
.build.gradle
[source,groovy]
----
plugins {
    id 'java'
}

java {
    sourceCompatibility = JavaVersion.VERSION_18
}
----
=====
====

[[war_convention_deprecation]]
==== Deprecated `war` plugin conventions

The convention properties contributed by the `war` plugin have been deprecated and scheduled for removal in Gradle 9.0.
For more context, see the <<deprecated_access_to_conventions, section about plugin convention deprecation>>.

The following code will now emit deprecation warnings:

====
[.multi-language-sample]
=====
.build.gradle.kts
[source,kotlin]
----
plugins {
    id("war")
}

configure<WarPluginConvention> { // Accessing a convention
    webAppDirName = "src/main/webapp"
}
----
=====
[.multi-language-sample]
=====
.build.gradle
[source,groovy]
----
plugins {
    id 'war'
}

webAppDirName = 'src/main/webapp' // Accessing a convention
----
=====
====

Clients should configure the `war` task directly.
Also, link:{javadocPath}/org/gradle/api/DomainObjectCollection.html#withType-java.lang.Class-[tasks.withType(War.class).configureEach(...)] can be used to configure each task of type `War`.

====
[.multi-language-sample]
=====
.build.gradle.kts
[source,kotlin]
----
plugins {
    id("war")
}

tasks.war {
    webAppDirectory.set(file("src/main/webapp"))
}
----
=====
[.multi-language-sample]
=====
.build.gradle
[source,groovy]
----
plugins {
    id 'war'
}

war {
    webAppDirectory = file('src/main/webapp')
}
----
=====
====

[[ear_convention_deprecation]]
==== Deprecated `ear` plugin conventions

The convention properties contributed by the `ear` plugin have been deprecated and scheduled for removal in Gradle 9.0.
For more context, see the <<deprecated_access_to_conventions, section about plugin convention deprecation>>.

The following code will now emit deprecation warnings:

====
[.multi-language-sample]
=====
.build.gradle.kts
[source,kotlin]
----
plugins {
    id("ear")
}

configure<EarPluginConvention> { // Accessing a convention
    appDirName = "src/main/app"
}
----
=====
[.multi-language-sample]
=====
.build.gradle
[source,groovy]
----
plugins {
    id 'ear'
}

appDirName = 'src/main/app' // Accessing a convention
----
=====
====

Clients should configure the `ear` task directly.
Also, link:{javadocPath}/org/gradle/api/DomainObjectCollection.html#withType-java.lang.Class-[tasks.withType(Ear.class).configureEach(...)] can be used to configure each task of type `Ear`.

====
[.multi-language-sample]
=====
.build.gradle.kts
[source,kotlin]
----
plugins {
    id("ear")
}

tasks.ear {
    appDirectory.set(file("src/main/app"))
}
----
=====
[.multi-language-sample]
=====
.build.gradle
[source,groovy]
----
plugins {
    id 'ear'
}

ear {
    appDirectory = file('src/main/app')  // use application metadata found in this folder
}
----
=====
====

[[project_report_convention_deprecation]]
==== Deprecated `project-report` plugin conventions

The convention properties contributed by the `project-reports` plugin have been deprecated and scheduled for removal in Gradle 9.0.
For more context, see the <<deprecated_access_to_conventions, section about plugin convention deprecation>>.

The following code will now emit deprecation warnings:

====
[.multi-language-sample]
=====
.build.gradle.kts
[source,kotlin]
----
plugins {
    `project-report`
}

configure<ProjectReportsPluginConvention> {
    projectReportDirName = "custom" // Accessing a convention
}
----
=====

[.multi-language-sample]
=====
.build.gradle
[source,groovy]
----
plugins {
    id 'project-report'
}

projectReportDirName = "custom" // Accessing a convention
----
=====
====

Configure your report task instead:

====
[.multi-language-sample]
=====
.build.gradle.kts
[source,kotlin]
----
plugins {
    `project-report`
}

tasks.withType<HtmlDependencyReportTask>() {
    projectReportDirectory.set(project.layout.buildDirectory.dir("reports/custom"))
}
----
=====

[.multi-language-sample]
=====
.build.gradle
[source,groovy]
----
plugins {
    id 'project-report'
}

tasks.withType(HtmlDependencyReportTask) {
    projectReportDirectory = project.layout.buildDirectory.dir("reports/custom")
}
----
=====
====

[[deprecated_configuration_get_all]]
==== `link:{javadocPath}/org/gradle/api/artifacts/Configuration.html[Configuration]` method deprecations

The following method on `Configuration` is deprecated for removal:

- `getAll()`

Obtain the set of all configurations from the project's `configurations` container instead.

[[test_framework_implementation_dependencies]]
==== Relying on automatic test framework implementation dependencies

In some cases, Gradle will load JVM test framework dependencies from the Gradle distribution to execute tests.
This existing behavior can lead to test framework dependency version conflicts on the test classpath.
To avoid these conflicts, this behavior is deprecated and will be removed in Gradle 9.0. Tests using TestNG are unaffected.

To prepare for this change in behavior, either declare the required dependencies explicitly or migrate to link:jvm_test_suite_plugin.html[Test Suites], where these dependencies are managed automatically.

===== Test Suites

Builds that use test suites will not be affected by this change.
Test suites manage the test
framework dependencies automatically and do not require dependencies to be explicitly declared.
See link:jvm_test_suite_plugin.html[the user manual] for further information on migrating to test suites.

===== Manually declaring dependencies

In the absence of test suites, dependencies must be manually declared on the test runtime classpath:

* If using JUnit 5, an explicit `runtimeOnly` dependency on `junit-platform-launcher` is required
in addition to the existing `implementation` dependency on the test engine.
* If using JUnit 4, only the existing `implementation` dependency on `junit` 4 is required.
* If using JUnit 3, a test `runtimeOnly` dependency on `junit` 4 is required in addition to a
`compileOnly` dependency on `junit` 3.

=====
[.multi-language-sample]
======
.build.gradle.kts
[source,kotlin]
----
dependencies {
    // If using JUnit Jupiter
    testImplementation("org.junit.jupiter:junit-jupiter:5.9.2")
    testRuntimeOnly("org.junit.platform:junit-platform-launcher")

    // If using JUnit Vintage
    testCompileOnly("junit:junit:4.13.2")
    testRuntimeOnly("org.junit.vintage:junit-vintage-engine:5.9.2")
    testRuntimeOnly("org.junit.platform:junit-platform-launcher")

    // If using JUnit 4
    testImplementation("junit:junit:4.13.2")

    // If using JUnit 3
    testCompileOnly("junit:junit:3.8.2")
    testRuntimeOnly("junit:junit:4.13.2")
}
----
======
[.multi-language-sample]
======
.build.gradle
[source,groovy]
----
dependencies {
    // If using JUnit Jupiter
    testImplementation 'org.junit.jupiter:junit-jupiter:5.9.2'
    testRuntimeOnly 'org.junit.platform:junit-platform-launcher'

    // If using JUnit Vintage
    testCompileOnly 'junit:junit:4.13.2'
    testRuntimeOnly 'org.junit.vintage:junit-vintage-engine:5.9.2'
    testRuntimeOnly 'org.junit.platform:junit-platform-launcher'

    // If using JUnit 4
    testImplementation 'junit:junit:4.13.2'

    // If using JUnit 3
    testCompileOnly 'junit:junit:3.8.2'
    testRuntimeOnly 'junit:junit:4.13.2'
}
----
======
=====

[[build_identifier_name_and_current_deprecation]]
==== `link:{javadocPath}/org/gradle/api/artifacts/component/BuildIdentifier.html[BuildIdentifier]` and `link:{javadocPath}/org/gradle/api/artifacts/component/ProjectComponentSelector.html[ProjectComponentSelector]` method deprecations

The following methods on `BuildIdentifier` are deprecated:

- `getName()`
- `isCurrentBuild()`

You could use these methods to distinguish between different project components with the same name but from different builds.
However, for certain composite build setups, these methods do not provide enough information to guarantee uniqueness.

Current usages of these methods should migrate to `link:{javadocPath}/org/gradle/api/artifacts/component/BuildIdentifier.html#getBuildPath--[BuildIdentifier.getBuildPath()]`.

Similarly, the method `ProjectComponentSelector.getBuildName()` is deprecated.
Use `link:{javadocPath}/org/gradle/api/artifacts/component/ProjectComponentSelector.html#getBuildPath--[ProjectComponentSelector.getBuildPath()]` instead.

[[changes_8.1]]
== Upgrading from 8.0 and earlier

[[cache_marking]]
=== CACHEDIR.TAG files are created in global cache directories

Gradle now emits a `CACHEDIR.TAG` file in some global cache directories, as specified in <<directory_layout#dir:gradle_user_home:cache_marking>>.

This may cause these directories to no longer be searched or backed up by some tools.
To disable it, use the following code in an <<init_scripts#sec:using_an_init_script,init script>> in the Gradle User Home:

====
[.multi-language-sample]
=====
.init.gradle.kts
[source,kotlin]
----
beforeSettings {
    caches {
        // Disable cache marking for all caches
        markingStrategy.set(MarkingStrategy.NONE)
    }
}
----
=====
[.multi-language-sample]
=====
.init.gradle
[source,groovy]
----
beforeSettings { settings ->
    settings.caches {
        // Disable cache marking for all caches
        markingStrategy = MarkingStrategy.NONE
    }
}
----
=====
====

[[configuration_caching_options_renamed]]
=== Configuration cache options renamed

In this release, the configuration cache feature was promoted from incubating to stable.
As such, all properties originally mentioned in the feature documentation (which had an `unsafe` part in their names, e.g., `org.gradle.unsafe.configuration-cache`) were renamed, in some cases, by removing the `unsafe` part of the name.

[cols="1,1", options="header"]
|===

| Incubating property
| Finalized property

|`org.gradle.unsafe.configuration-cache`
|`org.gradle.configuration-cache`

|`org.gradle.unsafe.configuration-cache-problems`
|`org.gradle.configuration-cache.problems`*

|`org.gradle.unsafe.configuration-cache.max-problems`
|`org.gradle.configuration-cache.max-problems`
|===

Note that the original `org.gradle.unsafe.configuration-cache...` properties continue to be honored in this release,
and no warnings will be produced if they are used, but they will be deprecated and removed in a future release.

=== Potential breaking changes

==== Kotlin DSL scripts emit compilation warnings

Compilation warnings from Kotlin DSL scripts are printed to the console output.
For example, the use of deprecated APIs in Kotlin DSL will emit warnings each time the script is compiled.

This is a potentially breaking change if you are consuming the console output of Gradle builds.

==== Configuring Kotlin compiler options with the `kotlin-dsl` plugin applied

If you are configuring custom Kotlin compiler options on a project with the <<kotlin_dsl.adoc#sec:kotlin-dsl_plugin, kotlin-dsl>> plugin applied you might encounter a breaking change.

In previous Gradle versions, the `kotlin-dsl` plugin was adding required compiler arguments on link:{javadocPath}/org/gradle/api/Project.html#afterEvaluate-org.gradle.api.Action-[afterEvaluate {}].
Now that the Kotlin Gradle Plugin provides <<lazy_configuration.adoc#lazy_configuration, lazy configuration>> properties, our `kotlin-dsl` plugin switched to adding required compiler arguments to the lazy properties directly.
As a consequence, if you were setting `freeCompilerArgs` the `kotlin-dsl` plugin is now failing the build because its required compiler arguments are overridden by your configuration.

====
[.multi-language-sample]
=====
.build.gradle.kts
[source,kotlin]
----
plugins {
    `kotlin-dsl`
}

tasks.withType(KotlinCompile::class).configureEach {
    kotlinOptions { // Deprecated non-lazy configuration options
        freeCompilerArgs = listOf("-Xcontext-receivers")
    }
}
----
=====
====

With the configuration above you would get the following build failure:

[source,text]
----
* What went wrong
Execution failed for task ':compileKotlin'.
> Kotlin compiler arguments of task ':compileKotlin' do not work for the `kotlin-dsl` plugin. The 'freeCompilerArgs' property has been reassigned. It must instead be appended to. Please use 'freeCompilerArgs.addAll(\"your\", \"args\")' to fix this.
----

You must change this to adding your custom compiler arguments to the lazy configuration properties of the Kotlin Gradle Plugin for them to be appended to the ones required by the `kotlin-dsl` plugin:

====
[.multi-language-sample]
=====
.build.gradle.kts
[source,kotlin]
----
plugins {
    `kotlin-dsl`
}

tasks.withType(KotlinCompile::class).configureEach {
    compilerOptions { // New lazy configuration options
        freeCompilerArgs.addAll("-Xcontext-receivers")
    }
}
----
=====
====

If you were already adding to `freeCompilerArgs` instead of setting its value, you should not experience a build failure.

==== New API introduced may clash with existing Gradle DSL code

When a new property or method is added to an existing type in the Gradle DSL, it may clash with names already used in user code.

When a name clash occurs, one solution is to rename the element in user code.

This is a non-exhaustive list of API additions in 8.1 that may cause name collisions with existing user code.

* link:{javadocPath}/org/gradle/api/tasks/JavaExec.html#getJvmArguments--[`JavaExec.getJvmArguments()`]
* link:{javadocPath}/org/gradle/process/JavaExecSpec.html#getJvmArguments--[`JavaExecSpec.getJvmArguments()`]

==== Using unsupported API to start external processes at configuration time is no longer allowed with the configuration cache enabled

Since Gradle 7.5, using `Project.exec`, `Project.javaexec`, and standard Java and Groovy APIs to run external processes at configuration time has been considered an error only if the <<configuration_cache.adoc#config_cache:stable,feature preview `STABLE_CONFIGURATION_CACHE`>> was enabled.
With the configuration cache promotion to a stable feature in Gradle 8.1, this error is detected regardless of the feature preview status.
The <<configuration_cache#config_cache:requirements:external_processes,configuration cache chapter>> has more details to help with the migration to the new provider-based APIs to execute external processes at configuration time.

Builds that do not use the configuration cache, or only start external processes at execution time are not affected by this change.

=== Deprecations

[[configurations_allowed_usage]]
==== Mutating core plugin configuration usage

The allowed usage of a configuration should be immutable after creation.
Mutating the allowed usage on a configuration created by a Gradle core plugin is deprecated.
This includes calling any of the following `Configuration` methods:

- `setCanBeConsumed(boolean)`
- `setCanBeResolved(boolean)`

These methods now emit deprecation warnings on these configurations, except for certain special cases which make allowances for the existing behavior of popular plugins.
This rule does not yet apply to detached configurations or configurations created in buildscripts and third-party plugins.
Calling `setCanBeConsumed(false)` on `apiElements` or `runtimeElements` is not yet deprecated in order to avoid warnings that would be otherwise emitted when using select popular third-party plugins.

This change is part of a larger ongoing effort to make the intended behavior of configurations more consistent and predictable, and to unlock further speed and memory improvements in this area of Gradle.

The ability to change the allowed usage of a configuration after creation will be removed in Gradle 9.0.

[[reserved_configuration_names]]
==== Reserved configuration names

Configuration names "detachedConfiguration" and "detachedConfigurationX" (where X is any integer) are reserved for internal use when creating detached configurations.

The ability to create non-detached configurations with these names will be removed in Gradle 9.0.

[[java_extension_without_java_component]]
==== Calling select methods on the `JavaPluginExtension` without the `java` component present

Starting in Gradle 8.1, calling any of the following methods on `JavaPluginExtension` without
the presence of the default `java` component is deprecated:

- `withJavadocJar()`
- `withSourcesJar()`
- `consistentResolution(Action)`

This `java` component is added by the `JavaPlugin`, which is applied by any of the Gradle JVM plugins including:

- `java-library`
- `application`
- `groovy`
- `scala`

Starting in Gradle 9.0, calling any of the above listed methods without the presence of the default `java` component will become an error.

[[war_plugin_configure_configurations]]
==== `WarPlugin#configureConfiguration(ConfigurationContainer)`

Starting in Gradle 8.1, calling `WarPlugin#configureConfiguration(ConfigurationContainer)` is deprecated.
This method was intended for internal use and was never intended to be used as part of the public interface.

Starting in Gradle 9.0, this method will be removed without replacement.

[[test_task_default_classpath]]
==== Relying on conventions for custom Test tasks

By default, when applying the link:java_plugin.html[`java`] plugin, the `testClassesDirs`and `classpath` of all `Test` tasks have the same convention.
Unless otherwise changed, the default behavior is to execute the tests from the default `test` link:jvm_test_suite_plugin.html[`TestSuite`] by configuring the task with the `classpath` and `testClassesDirs` from the `test` suite.
This behavior will be removed in Gradle 9.0.

While this existing default behavior is correct for the use case of executing the default unit test suite under a different environment, it does not support the use case of executing an entirely separate set of tests.

If you wish to continue including these tests, use the following code to avoid the deprecation warning in 8.1 and prepare for the behavior change in 9.0.
Alternatively, consider migrating to test suites.

====
[.multi-language-sample]
=====
.build.gradle.kts
[source,kotlin]
----
val test by testing.suites.existing(JvmTestSuite::class)
tasks.named<Test>("myTestTask") {
    testClassesDirs = files(test.map { it.sources.output.classesDirs })
    classpath = files(test.map { it.sources.runtimeClasspath })
}
----
=====
[.multi-language-sample]
=====
.build.gradle
[source,groovy]
----
tasks.myTestTask {
    testClassesDirs = testing.suites.test.sources.output.classesDirs
    classpath = testing.suites.test.sources.runtimeClasspath
}
----
=====
====


[[gmm_modification_after_publication_populated]]
==== Modifying Gradle Module Metadata after a publication has been populated

Altering the link:publishing_gradle_module_metadata.html[GMM] (e.g., changing a component configuration variants) *after* a Maven or Ivy publication has been populated from their components is now deprecated.
This feature will be removed in Gradle 9.0.

Eager population of the publication can happen if the following methods are called:

* Maven
** link:{javadocPath}/org/gradle/api/publish/maven/MavenPublication.html#getArtifacts--[MavenPublication.getArtifacts()]
* Ivy
** link:{javadocPath}/org/gradle/api/publish/ivy/IvyPublication.html#getArtifacts--[IvyPublication.getArtifacts()]
** link:{javadocPath}/org/gradle/api/publish/ivy/IvyPublication.html#getConfigurations--[IvyPublication.getConfigurations()]
** link:{javadocPath}/org/gradle/api/publish/ivy/IvyPublication.html#configurations(Action)--[IvyPublication.configurations(Action)]

Previously, the following code did not generate warnings, but it created inconsistencies between published artifacts:

====
[.multi-language-sample]
=====
.build.gradle.kts
[source,kotlin]
----
publishing {
    publications {
        create<MavenPublication>("maven") {
            from(components["java"])
        }
        create<IvyPublication>("ivy") {
            from(components["java"])
        }
    }
}

// These calls eagerly populate the Maven and Ivy publications

(publishing.publications["maven"] as MavenPublication).artifacts
(publishing.publications["ivy"] as IvyPublication).artifacts

val javaComponent = components["java"] as AdhocComponentWithVariants
javaComponent.withVariantsFromConfiguration(configurations["apiElements"]) { skip() }
javaComponent.withVariantsFromConfiguration(configurations["runtimeElements"]) { skip() }
----
=====
[.multi-language-sample]
=====
.build.gradle
[source,groovy]
----
publishing {
    publications {
        maven(MavenPublication) {
            from components.java
        }
        ivy(IvyPublication) {
            from components.java
        }
    }
}

// These calls eagerly populate the Maven and Ivy publications

publishing.publications.maven.artifacts
publishing.publications.ivy.artifacts

components.java.withVariantsFromConfiguration(configurations.apiElements) { skip() }
components.java.withVariantsFromConfiguration(configurations.runtimeElements) { skip() }
----
=====
====

In this example, the Maven and Ivy publications will contain the main JAR artifacts for the project, whereas the GMM link:https://github.com/gradle/gradle/blob/master/platforms/documentation/docs/src/docs/design/gradle-module-metadata-latest-specification.md[module file] will omit them.

[[minimum_test_jvm_version]]
==== Running tests on JVM versions 6 and 7

Running JVM tests on JVM versions older than 8 is deprecated.
Testing on these versions will become an error in Gradle 9.0

[[kotlin_dsl_precompiled_gradle_lt_6]]
==== Applying Kotlin DSL precompiled scripts published with Gradle < 6.0

Applying Kotlin DSL precompiled scripts published with Gradle < 6.0 is deprecated.
Please use a version of the plugin published with Gradle >= 6.0.

[[kotlin_dsl_with_kgp_lt_1_8_0]]
==== Applying the `kotlin-dsl` together with Kotlin Gradle Plugin < 1.8.0

Applying the `kotlin-dsl` together with Kotlin Gradle Plugin < 1.8.0 is deprecated.
Please let Gradle control the version of `kotlin-dsl` by removing any explicit `kotlin-dsl` version constraints from your build logic.
This will let the `kotlin-dsl` plugin decide which version of the Kotlin Gradle Plugin to use.
If you explicitly declare which version of the Kotlin Gradle Plugin to use for your build logic, update it to >= 1.8.0.

[[kotlin_dsl_deprecated_catalogs_plugins_block]]
==== Accessing `libraries` or `bundles` from dependency version catalogs in the `plugins {}` block of a Kotlin script

Accessing `libraries` or `bundles` from dependency version catalogs in the `plugins {}` block of a Kotlin script is deprecated.
Please only use `versions` or `plugins` from dependency version catalogs in the `plugins {}` block.

[[validate_plugins_without_java_toolchain]]
==== Using `ValidatePlugins` task without a Java Toolchain

Using a task of type link:{javadocPath}/org/gradle/plugin/devel/tasks/ValidatePlugins.html[`ValidatePlugins`] without applying the link:toolchains.html[Java Toolchains] plugin
—or any other Java plugin that applies the Java Toolchains plugin—was deprecated in Gradle 8.1 and is now an error in Gradle 9.0.


[[org_gradle_util_reports_deprecations_80]]
==== Deprecated members of the `org.gradle.util` package now report their deprecation

These members will be removed in Gradle 9.0.

* `WrapUtil.toDomainObjectSet(...)`
* `GUtil.toCamelCase(...)`
* `GUtil.toLowerCase(...)`
* `ConfigureUtil`

[[ibm_semeru_should_not_be_used]]
==== Deprecated JVM vendor IBM Semeru

The enum constant `JvmVendorSpec.IBM_SEMERU` is now deprecated and will be removed in Gradle 9.0.

Please replace it by its equivalent `JvmVendorSpec.IBM` to avoid warnings and potential errors in the next major version release.

[[configuring_custom_build_layout]]
==== Setting custom build layout on `StartParameter` and `GradleBuild`

Following the <<upgrading_version_7.adoc#configuring_custom_build_layout_7,related previous deprecation>> of the behaviour in Gradle 7.1, it is now also deprecated to use related link:{javadocPath}/org/gradle/StartParameter.html[StartParameter] and link:{javadocPath}/org/gradle/api/tasks/GradleBuild.html[GradleBuild] properties.
These properties will be removed in Gradle 9.0.

Setting custom build file using link:{groovyDslPath}/org.gradle.api.tasks.GradleBuild.html#org.gradle.api.tasks.GradleBuild:buildFile[buildFile] property in link:{groovyDslPath}/org.gradle.api.tasks.GradleBuild.html[GradleBuild] task has been deprecated.

Please use the link:{groovyDslPath}/org.gradle.api.tasks.GradleBuild.html#org.gradle.api.tasks.GradleBuild:dir[dir] property instead to specify the root of the nested build.
Alternatively, consider using one of the recommended alternatives for link:{groovyDslPath}/org.gradle.api.tasks.GradleBuild.html[GradleBuild] task.

Setting custom build layout using link:{javadocPath}/org/gradle/StartParameter.html[StartParameter] methods link:{javadocPath}/org/gradle/StartParameter.html#setBuildFile-java.io.File-[setBuildFile(File)] and link:{javadocPath}/org/gradle/StartParameter.html#setSettingsFile-java.io.File-[setSettingsFile(File)] as well as the counterpart getters link:{javadocPath}/org/gradle/StartParameter.html#getBuildFile--[getBuildFile()] and link:{javadocPath}/org/gradle/StartParameter.html#getSettingsFile--[getSettingsFile()] have been deprecated.

Please use standard locations for settings and build files:

* settings file in the root of the build
* build file in the root of each subproject

[[disabling_user_home_cache_cleanup]]
==== Deprecated org.gradle.cache.cleanup property

The `org.gradle.cache.cleanup` property in `gradle.properties` under Gradle User Home has been deprecated.
Please use the <<directory_layout#dir:gradle_user_home:configure_cache_cleanup,cache cleanup DSL>> instead to disable or modify the cleanup configuration.

Since the `org.gradle.cache.cleanup` property may still be needed for older versions of Gradle, this property may still be present and no deprecation warnings will be printed as long as it is also configured via the DSL.
The DSL value will always take preference over the `org.gradle.cache.cleanup` property.
If the desired configuration is to disable cleanup for older versions of Gradle (using `org.gradle.cache.cleanup`), but to enable cleanup with the default values for Gradle versions at or above Gradle 8, then cleanup should be configured to use link:{javadocPath}/org/gradle/api/cache/Cleanup.html#DEFAULT[Cleanup.DEFAULT]:

====
[.multi-language-sample]
=====
.cache-settings.gradle
[source,groovy]
----
if (GradleVersion.current() >= GradleVersion.version('8.0')) {
    apply from: "gradle8/cache-settings.gradle"
}
----
=====
[.multi-language-sample]
=====
.cache-settings.gradle.kts
[source,kotlin]
----
if (GradleVersion.current() >= GradleVersion.version("8.0")) {
    apply(from = "gradle8/cache-settings.gradle")
}
----
=====
====
====
[.multi-language-sample]
=====
.gradle8/cache-settings.gradle
[source,groovy]
----
beforeSettings { settings ->
    settings.caches {
        cleanup = Cleanup.DEFAULT
    }
}
----
=====
=====
.gradle8/cache-settings.gradle.kts
[source,kotlin]
----
beforeSettings {
    caches {
        cleanup.set(Cleanup.DEFAULT)
    }
}
----
=====
====

[[no_relative_paths_for_java_executables]]
==== Deprecated using relative paths to specify Java executables

Using relative file paths to point to Java executables is now deprecated and will become an error in Gradle 9.
This is done to reduce confusion about what such relative paths should resolve against.

[[task_convention]]
==== Calling `Task.getConvention()`, `Task.getExtensions()` from a task action

Calling link:{javadocPath}/org/gradle/api/Task.html#getConvention--[Task.getConvention()], link:{javadocPath}/org/gradle/api/Task.html#getExtensions--[Task.getExtensions()] from a task action at execution time is now deprecated and will be made an error in Gradle 9.0.

See the <<configuration_cache#config_cache:requirements:disallowed_types,configuration cache chapter>> for details on how to migrate these usages to APIs that are supported by the configuration cache.

[[test_task_fail_on_no_test_executed]]
==== Deprecated running test task successfully when no test executed

Running the `Test` task successfully when no test was executed is now deprecated and will become an error in Gradle 9.
Note that it is not an error when no test sources are present, in this case the `test` task is simply skipped.
It is only an error when test sources are present, but no test was selected for execution.
This is changed to avoid accidental successful test runs due to erroneous configuration.

=== Changes in the IDE integration

[[kotlin_dsl_plugins_catalogs_workaround]]
==== Workaround for false positive errors shown in Kotlin DSL `plugins {}` block using version catalog is not needed anymore

Version catalog accessors for plugin aliases in the `plugins {}` block aren't shown as errors in IntelliJ IDEA and Android Studio Kotlin script editor anymore.

If you were using the `@Suppress("DSL_SCOPE_VIOLATION")` annotation as a workaround, you can now remove it.

If you were using the link:https://plugins.jetbrains.com/plugin/18949-gradle-libs-error-suppressor[Gradle Libs Error Suppressor] IntelliJ IDEA plugin, you can now uninstall it.

After upgrading Gradle to 8.1 you will need to clear the IDE caches and restart.

Also see <<upgrading_version_8.adoc#kotlin_dsl_deprecated_catalogs_plugins_block, the deprecated usages of version catalogs in the Kotlin DSL `plugins {}` block>> above.<|MERGE_RESOLUTION|>--- conflicted
+++ resolved
@@ -605,17 +605,15 @@
 
 JaCoCo has been updated to https://www.jacoco.org/jacoco/trunk/doc/changes.html[0.8.13].
 
-<<<<<<< HEAD
 ==== `JavaExec` now uses the toolchain from the `java` extension by default
 
 Previously, the `JavaExec` task used the same Java version as the Gradle process itself.
 Starting in Gradle 9.0, when the `java-base` plugin is applied, `JavaExec` will instead default to the Java toolchain configured in the `java` extension.
 You can override the toolchain explicitly in the `JavaExec` task configuration if needed.
-=======
+
 ==== Upgrade to SLF4J 2.0.17
 
 SLF4J has been updated from 1.7.36 to https://www.slf4j.org/news.html#2.0.17[2.0.17].
->>>>>>> f2f5c6ac
 
 === Deprecations
 
