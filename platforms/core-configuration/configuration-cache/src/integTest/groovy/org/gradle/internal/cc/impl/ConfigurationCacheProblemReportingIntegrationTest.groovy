--- conflicted
+++ resolved
@@ -751,18 +751,6 @@
             withProblem("Task `:problems` of type `BrokenTask`: cannot deserialize object of type 'org.gradle.api.Project' as these are not supported with the configuration cache.")
             problemsWithStackTraceCount = 0
         }
-<<<<<<< HEAD
-
-        where:
-        invocation              | code
-        'Task.project'          | 'project.name'
-        'Task.dependsOn'        | 'dependsOn'
-        'Task.taskDependencies' | 'taskDependencies'
-        'Task.shouldRunAfter'   | 'shouldRunAfter'
-        'Task.mustRunAfter'     | 'mustRunAfter'
-        'Task.finalizedBy'      | 'finalizedBy'
-=======
->>>>>>> 26319498
     }
 
     def "reports build listener registration on #registrationPoint"() {
