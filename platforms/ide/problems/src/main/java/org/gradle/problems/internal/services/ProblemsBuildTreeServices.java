/*
 * Copyright 2023 the original author or authors.
 *
 * Licensed under the Apache License, Version 2.0 (the "License");
 * you may not use this file except in compliance with the License.
 * You may obtain a copy of the License at
 *
 *      http://www.apache.org/licenses/LICENSE-2.0
 *
 * Unless required by applicable law or agreed to in writing, software
 * distributed under the License is distributed on an "AS IS" BASIS,
 * WITHOUT WARRANTIES OR CONDITIONS OF ANY KIND, either express or implied.
 * See the License for the specific language governing permissions and
 * limitations under the License.
 */

package org.gradle.problems.internal.services;

import org.gradle.api.problems.ProblemTransformer;
import org.gradle.api.problems.Problems;
import org.gradle.api.problems.internal.DefaultProblems;
import org.gradle.internal.operations.BuildOperationAncestryTracker;
import org.gradle.internal.operations.BuildOperationProgressEventEmitter;
import org.gradle.problems.buildtree.ProblemDiagnosticsFactory;
import org.gradle.problems.internal.OperationListener;
import org.gradle.problems.internal.emitters.BuildOperationBasedProblemEmitter;
import org.gradle.problems.internal.transformers.PluginIdLocationTransformer;
import org.gradle.problems.internal.transformers.StackLocationTransformer;

import java.util.List;

public class ProblemsBuildTreeServices {

    Problems createProblemsService(
        BuildOperationProgressEventEmitter buildOperationProgressEventEmitter,
        List<ProblemTransformer> transformers
    ) {
<<<<<<< HEAD
        BuildOperationBasedProblemEmitter emitter = new BuildOperationBasedProblemEmitter(buildOperationProgressEventEmitter);
        return new DefaultProblems(emitter, transformers, problemDiagnosticsFactory.newStream());
=======
        return new DefaultProblems(buildOperationProgressEventEmitter, transformers);
>>>>>>> f7b75ff0
    }

    ProblemTransformer createPluginIdLocationTransformer(BuildOperationAncestryTracker buildOperationAncestryTracker, OperationListener operationListener) {
        return new PluginIdLocationTransformer(buildOperationAncestryTracker, operationListener);
    }

    ProblemTransformer createStackLocationTransformer(ProblemDiagnosticsFactory problemDiagnosticsFactory) {
        return new StackLocationTransformer(problemDiagnosticsFactory.newStream());
    }
}<|MERGE_RESOLUTION|>--- conflicted
+++ resolved
@@ -35,12 +35,8 @@
         BuildOperationProgressEventEmitter buildOperationProgressEventEmitter,
         List<ProblemTransformer> transformers
     ) {
-<<<<<<< HEAD
         BuildOperationBasedProblemEmitter emitter = new BuildOperationBasedProblemEmitter(buildOperationProgressEventEmitter);
-        return new DefaultProblems(emitter, transformers, problemDiagnosticsFactory.newStream());
-=======
-        return new DefaultProblems(buildOperationProgressEventEmitter, transformers);
->>>>>>> f7b75ff0
+        return new DefaultProblems(emitter, transformers);
     }
 
     ProblemTransformer createPluginIdLocationTransformer(BuildOperationAncestryTracker buildOperationAncestryTracker, OperationListener operationListener) {
