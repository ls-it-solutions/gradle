/*
 * Copyright 2023 the original author or authors.
 *
 * Licensed under the Apache License, Version 2.0 (the "License");
 * you may not use this file except in compliance with the License.
 * You may obtain a copy of the License at
 *
 *      http://www.apache.org/licenses/LICENSE-2.0
 *
 * Unless required by applicable law or agreed to in writing, software
 * distributed under the License is distributed on an "AS IS" BASIS,
 * WITHOUT WARRANTIES OR CONDITIONS OF ANY KIND, either express or implied.
 * See the License for the specific language governing permissions and
 * limitations under the License.
 */

package org.gradle.api.problems;

import org.gradle.api.Incubating;
import org.gradle.api.problems.locations.ProblemLocation;

import javax.annotation.Nullable;
import java.util.List;
import java.util.Map;

/**
 * Interface for describing structured information about a problem.
 *
 * @since 8.4
 */
@Incubating
public interface Problem {
    /**
     * Returns the problem category.
     *
     * @return the problem category
     *
     * @since 8.5
     */
    ProblemCategory getProblemCategory();

    /**
     * The label of the problem.
     * <p>
     * Labels should be short and concise, so they fit approximately in a single line.
     */
    String getLabel();

    /**
     * A long description detailing the problem.
     * <p>
     * Details can elaborate on the problem, and provide more information about the problem.
     * They can be multiple lines long, but should not detail solutions; for that, use {@link #getSolutions()}.
     */
    @Nullable
    String getDetails();

    /**
     * Problem severity.
     * <p>
     * The severity of a problem is a hint to the user about how important the problem is.
     * ERROR will fail the build, WARNING will not.
     */
    Severity getSeverity();

    /**
     * Return the location data associated available for this problem.
     *
     * @since 8.5
     */
    List<ProblemLocation> getLocations();

    /**
     * A link to the documentation for this problem.
     */
    @Nullable
    DocLink getDocumentationLink();

    /**
     * A list of possible solutions the user can try to fix the problem.
     */
    List<String> getSolutions();

    /**
     * The exception that caused the problem.
     *
     * @since 8.5
     */
    @Nullable
    RuntimeException getException();

    /**
     * Additional Data about the problem.
     * In a map so it can be somewhat structured.
     *
     * @since 8.5
     */
    Map<String, String> getAdditionalData();

<<<<<<< HEAD
=======
    /**
     * Returns a problem builder with fields initialized with values from this instance.
     *
     * @since 8.6
     */
    @Incubating
    UnboundBasicProblemBuilder toBuilder();
>>>>>>> f7b75ff0
}<|MERGE_RESOLUTION|>--- conflicted
+++ resolved
@@ -97,8 +97,6 @@
      */
     Map<String, String> getAdditionalData();
 
-<<<<<<< HEAD
-=======
     /**
      * Returns a problem builder with fields initialized with values from this instance.
      *
@@ -106,5 +104,4 @@
      */
     @Incubating
     UnboundBasicProblemBuilder toBuilder();
->>>>>>> f7b75ff0
 }