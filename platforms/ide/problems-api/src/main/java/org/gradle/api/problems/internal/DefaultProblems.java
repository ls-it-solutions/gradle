/*
 * Copyright 2023 the original author or authors.
 *
 * Licensed under the Apache License, Version 2.0 (the "License");
 * you may not use this file except in compliance with the License.
 * You may obtain a copy of the License at
 *
 *      http://www.apache.org/licenses/LICENSE-2.0
 *
 * Unless required by applicable law or agreed to in writing, software
 * distributed under the License is distributed on an "AS IS" BASIS,
 * WITHOUT WARRANTIES OR CONDITIONS OF ANY KIND, either express or implied.
 * See the License for the specific language governing permissions and
 * limitations under the License.
 */

package org.gradle.api.problems.internal;

import org.gradle.api.problems.ProblemReporter;
import org.gradle.internal.exception.ExceptionAnalyser;
import org.gradle.internal.isolation.IsolatableFactory;
import org.gradle.internal.operations.CurrentBuildOperationRef;
import org.gradle.internal.reflect.Instantiator;
import org.gradle.internal.service.scopes.Scope;
import org.gradle.internal.service.scopes.ServiceScope;
import org.gradle.problems.buildtree.ProblemStream;
import org.gradle.tooling.internal.provider.serialization.PayloadSerializer;
import org.jspecify.annotations.NonNull;

@ServiceScope(Scope.BuildTree.class)
public class DefaultProblems implements InternalProblems {

    private final CurrentBuildOperationRef currentBuildOperationRef;
    private final ProblemSummarizer problemSummarizer;
    private final InternalProblemReporter internalReporter;
    private final ExceptionProblemRegistry exceptionProblemRegistry;
    private final ExceptionAnalyser exceptionAnalyser;
    private final ProblemsInfrastructure infrastructure;

    public DefaultProblems(
        ProblemSummarizer problemSummarizer,
        ProblemStream problemStream,
        CurrentBuildOperationRef currentBuildOperationRef,
        ExceptionProblemRegistry exceptionProblemRegistry,
        ExceptionAnalyser exceptionAnalyser,
        Instantiator instantiator,
        PayloadSerializer payloadSerializer,
        IsolatableFactory isolatableFactory,
        IsolatableToBytesSerializer isolatableSerializer
    ) {
        this.problemSummarizer = problemSummarizer;
        this.currentBuildOperationRef = currentBuildOperationRef;
        this.exceptionProblemRegistry = exceptionProblemRegistry;
        this.exceptionAnalyser = exceptionAnalyser;
        this.infrastructure = new ProblemsInfrastructure(new AdditionalDataBuilderFactory(), instantiator, payloadSerializer, isolatableFactory, isolatableSerializer, problemStream);
        this.internalReporter = createReporter();
    }

    @Override
    public ProblemReporter getReporter() {
        return createReporter();
    }
<<<<<<< HEAD

    @NonNull
=======
    @Nonnull
>>>>>>> dd8fd1fd
    private DefaultProblemReporter createReporter() {
        return new DefaultProblemReporter(
            problemSummarizer,
            currentBuildOperationRef,
            exceptionProblemRegistry,
            exceptionAnalyser,
            infrastructure);
    }

    @Override
    public InternalProblemReporter getInternalReporter() {
        return internalReporter;
    }

    @Override
    public ProblemsInfrastructure getInfrastructure() {
        return infrastructure;
    }
    @Override
    public InternalProblemBuilder getProblemBuilder() {
        return new DefaultProblemBuilder(infrastructure);
    }
}<|MERGE_RESOLUTION|>--- conflicted
+++ resolved
@@ -60,12 +60,7 @@
     public ProblemReporter getReporter() {
         return createReporter();
     }
-<<<<<<< HEAD
-
     @NonNull
-=======
-    @Nonnull
->>>>>>> dd8fd1fd
     private DefaultProblemReporter createReporter() {
         return new DefaultProblemReporter(
             problemSummarizer,
